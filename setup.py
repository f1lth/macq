--- conflicted
+++ resolved
@@ -12,13 +12,10 @@
 
 DEV_DEPENDENCIES = [
     "pytest",
-<<<<<<< HEAD
+    "pytest-cov",
     "flake8",
     "black",
-=======
-    "pytest-cov",
     "pre-commit",
->>>>>>> 7eab83e1
 ]
 
 CLASSIFIERS = [
