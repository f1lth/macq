--- conflicted
+++ resolved
@@ -6,13 +6,9 @@
 
 DESCRIPTION = "Action model acquisition from state trace data."
 
-<<<<<<< HEAD
-DEPENDENCIES = ["tarski>=0.7.0", "requests"]
-=======
 DEPENDENCIES = [
     "tarski@git+git://github.com/aig-upf/tarski.git@ffc7e53#egg=tarski",
 ]
->>>>>>> efaa3e36
 
 DEV_DEPENDENCIES = [
     "pytest",
