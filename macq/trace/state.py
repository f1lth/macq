--- conflicted
+++ resolved
@@ -1,10 +1,7 @@
 from __future__ import annotations
 from dataclasses import dataclass
 from typing import Dict
-<<<<<<< HEAD
-=======
 from rich.text import Text
->>>>>>> 658e7a7a
 from . import Fluent
 
 
@@ -41,15 +38,7 @@
         return self.fluents == other.fluents
 
     def __str__(self):
-<<<<<<< HEAD
-        string = ""
-        for fluent, value in self.items():
-            if value:
-                string += f"{fluent}, "
-        return string[:-2]
-=======
         return ", ".join([str(fluent) for (fluent, value) in self.items() if value])
->>>>>>> 658e7a7a
 
     def __hash__(self):
         return hash(str(self.details()))
