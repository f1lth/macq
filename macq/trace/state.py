from __future__ import annotations
from dataclasses import dataclass
from typing import Dict
from . import Fluent


@dataclass
class DeltaState:
    added: set[Fluent]
    deleted: set[Fluent]


class State:
    """State in a trace.

    A dict-like object. Maps `Fluent` objects to boolean values, representing
    the state for a `Step` in a `Trace`.

    Attributes:
        fluents (dict):
            A mapping of `Fluent` objects to their value in this state.
    """

    def __init__(self, fluents: Dict[Fluent, bool] = {}):
        """Initializes State with an optional fluent-value mapping.

        Args:
            fluents (dict):
                Optional; A mapping of `Fluent` objects to their value in this
                state. Defaults to an empty `dict`.
        """
        self.fluents = fluents

    def __eq__(self, other):
        if not isinstance(other, State):
            return False
        return self.fluents == other.fluents

<<<<<<< HEAD
    def __str__(self):
        string = ""
        for fluent, value in self.items():
            if value:
                string += f"{fluent}, "
        return string[:-2]

=======
>>>>>>> e536a4f6
    def __hash__(self):
        return hash(self.details())

    def __len__(self):
        return len(self.fluents)

    def __setitem__(self, key: Fluent, value: bool):
        self.fluents[key] = value

    def __getitem__(self, key: Fluent):
        return self.fluents[key]

    def __delitem__(self, key: Fluent):
        del self.fluents[key]

    def __iter__(self):
        return iter(self.fluents)

    def __contains__(self, key):
        return self.fluents[key]

    def clear(self):
        return self.fluents.clear()

    def copy(self):
        return self.fluents.copy()

    def has_key(self, k):
        return k in self.fluents

    def update(self, *args, **kwargs):
        return self.fluents.update(*args, **kwargs)

    def keys(self):
        return self.fluents.keys()

    def values(self):
        return self.fluents.values()

    def items(self):
        return self.fluents.items()

    def details(self):
        string = ""
        for fluent, value in self.items():
            string += f"{fluent.details()} ({value}), "
        return string[:-2]

    def clone(self):
        return State(self.fluents)

    def holds(self, fluent: str):
        fluents = dict(map(lambda f: (f.name, f), self.keys()))
        if fluent in fluents.keys():
            return self[fluents[fluent]]

    def diff_from(self, other: State):
        """Determines the delta-state between this state and `other`.

        Args:
            other (State):
                The state to compare this one to.

        Returns:
            A `DeltaState` object, containing two sets: `added` and `deleted`.
            The added set contains the list of fluents that were False in this
            state and True in `other`. The deleted set contains the list of
            fluents that were True in this state and False in `other`.
        """
        added = set()
        deleted = set()
        fluents = list(self.keys())
        fluents.extend(list(other.keys()))
        for f in fluents:
            if self[f] and not other[f]:  # true pre, false post -> deleted
                deleted.add(f)
            elif not self[f] and other[f]:  # false pre, true post -> added
                added.add(f)
        return DeltaState(added, deleted)<|MERGE_RESOLUTION|>--- conflicted
+++ resolved
@@ -36,7 +36,6 @@
             return False
         return self.fluents == other.fluents
 
-<<<<<<< HEAD
     def __str__(self):
         string = ""
         for fluent, value in self.items():
@@ -44,8 +43,6 @@
                 string += f"{fluent}, "
         return string[:-2]
 
-=======
->>>>>>> e536a4f6
     def __hash__(self):
         return hash(self.details())
 
