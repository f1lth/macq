from typing import List
import macq
from macq.trace.Action import Action
from macq.trace.Step import Step
from macq.trace.Fluent import Fluent, CustomObject
from macq.trace.State import State

class Trace:
    """
    Class for a Trace, which consists of each Step in a generated solution.

    Arguments
    ---------
    steps : List of Steps
        The list of Step objects that make up the trace.

    Other Class Attributes:
    num_steps : int
        The number of steps used.
    num_fluents : int
        The number of fluents used.
    fluents : List of str
        The list of the names of all fluents used.
        Information on the values of fluents are found in the steps.
    actions: List of Actions
        The list of the names of all actions used.
        Information on the preconditions/effects of actions are found in the steps.
    """

    def __init__(self, steps: List[Step]):
        self.steps = steps
        self.num_steps = len(steps)
        self.fluents = self.base_fluents()
        self.actions = self.base_actions()
        self.num_fluents = len(self.fluents)

    def base_fluents(self):
        """
        Retrieves the names of all fluents used in this trace.

        Returns
        -------
        list : str
            Returns a list of the names of all fluents used in this trace.
        """
        fluents = []
        for step in self.steps:
            for fluent in step.state.fluents:
                name = fluent.name
                if name not in fluents:
                    fluents.append(name)
        return fluents

    def base_actions(self):
        """
        Retrieves the names of all actions used in this trace.

        Returns
        -------
        list : str
            Returns a list of the names of all actions used in this trace.
        """
        actions = []
        for step in self.steps:
            name = step.action.name
            if name not in actions:
                actions.append(name)
        return actions

    def get_prev_states(self, action: Action):
        """
        Returns a list of the states of the trace before this action took place.

        Arguments
        ---------
        action : Action
            An `Action` object.

        Returns
        -------
        prev_states : List of States
            A list of states before this action took place.
        """
        prev_states = []
        for step in self.steps:
            if step.action == action:
                prev_states.append(step.state)
        return prev_states

    def get_post_states(self, action: Action):
        """
        Returns a list of the states of the trace after the given action took place.

        Arguments
        ---------
        action : Action
            An `Action` object.

        Returns
        -------
        post_states : List of States
            A list of states after this action took place.
<<<<<<< HEAD
        """
        post_states = []
        for i in range(len(self.steps) - 1):
            if self.steps[i].action == action:
                post_states.append(self.steps[i + 1].state)
        return post_states
=======
        """
        post_states = []
        for i in range(self.num_steps - 1):
            if self.steps[i].action == action:
                post_states.append(self.steps[i + 1].state)
        return post_states

    def get_sas_triples(self, action:Action):
        """
        Returns a list of tuples where each tuple contains the state of the trace
        before the action, the action, and the state of the trace after the action.

        Arguments
        ---------
        action : Action
            An `Action` object.

        Returns
        -------
        sas_triples : List of tuples
            A list of tuples in the format (previous state, action, post-state).
        """
        sas_triples = []
        triple = []
        for i in range(self.num_steps):
            if self.steps[i].action == action:
                triple.append(self.steps[i].state)
                triple.append(action)
                if i + 1 < self.num_steps:
                    triple.append(self.steps[i + 1].state)
                triple = tuple(triple)
                sas_triples.append(triple)
                triple = []

        return sas_triples

    def get_total_cost(self):
        """
        Returns the total cost of all actions used in this Trace.

        Returns
        -------
        sum : int
            The total cost of all actions used.
        """
        sum = 0
        for step in self.steps:
            sum += step.action.cost
        return sum

    def get_cost_range(self, start: int, end: int):
        """
        Returns the total cost of the actions in the specified range of this Trace.
        The range starts at 1 and ends at the number of steps.

        Arguments
        ---------
        start : int
            The start of the specified range.
        end: int
            The end of the specified range.

        Returns
        -------
        sum : int
            The total cost of all actions in the specified range.
        """

        if(start < 1 or end < 1 or start > self.num_steps or end > self.num_steps):
            raise CostRangeError("Range supplied goes out of the feasible range.")
        if(start > end):
            raise CostRangeError("The start boundary must be smaller than the end boundary.")

        sum = 0
        for i in range(start - 1, end):
            sum += self.steps[i].action.cost
        return sum

    def get_usage(self, action: Action):
        """
        Returns the percentage of the number of times this action was used compared to the total
        number of actions taken.

        Arguments
        ---------
        action : Action
            An `Action` object.

        Returns
        -------
        percentage : float
            The percentage of the number of times this action was used compared to the total
            number of actions taken.
        """    
        sum = 0
        for step in self.steps:
            if step.action == action:
                sum += 1
        return sum / self.num_steps


class CostRangeError(Exception):
    """
    Exception raised for incorrect user input for the cost range.
    """
    def __init__(self, message):
        super().__init__(message)
>>>>>>> 5da27681
<|MERGE_RESOLUTION|>--- conflicted
+++ resolved
@@ -100,14 +100,6 @@
         -------
         post_states : List of States
             A list of states after this action took place.
-<<<<<<< HEAD
-        """
-        post_states = []
-        for i in range(len(self.steps) - 1):
-            if self.steps[i].action == action:
-                post_states.append(self.steps[i + 1].state)
-        return post_states
-=======
         """
         post_states = []
         for i in range(self.num_steps - 1):
@@ -214,5 +206,4 @@
     Exception raised for incorrect user input for the cost range.
     """
     def __init__(self, message):
-        super().__init__(message)
->>>>>>> 5da27681
+        super().__init__(message)