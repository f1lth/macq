--- conflicted
+++ resolved
@@ -17,20 +17,6 @@
     """
 
     def __init__(self, state: State, action: Optional[Action], index: int):
-<<<<<<< HEAD
-        """
-        Creates a Step object. This stores action, and state prior to the
-        action.
-
-        Attributes
-        ----------
-        action : Action
-            The action taken in this step.
-        state : State
-            The state (list of fluents) at this step.
-        index : int
-            The placement of this step within the trace.
-=======
         """Initializes a Step with a state and optionally an action.
 
         Args:
@@ -39,13 +25,9 @@
             action (Action | None):
                 The action taken from the state in this step. Must provide a
                 value, but value can be None.
->>>>>>> 9646106f
         """
         self.state = state
-<<<<<<< HEAD
-=======
         self.action = action
->>>>>>> 9646106f
         self.index = index
 
     def __str__(self):
