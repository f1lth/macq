--- conflicted
+++ resolved
@@ -9,11 +9,8 @@
     in a trace.
     """
 
-<<<<<<< HEAD
     def __init__(self, action: Action, state: State, index: int):
-=======
     def __init__(self, state: State, action: Optional[Action]):
->>>>>>> 71f0ece9
         """
         Creates a Step object. This stores action, and state prior to the
         action.
