--- conflicted
+++ resolved
@@ -1,14 +1,6 @@
-<<<<<<< HEAD
-from .action import Action, Fluent, PlanningObject
-from .state import State, DeltaState
-from .step import Step
-from .trace import Trace, SAS
-from .trace_list import TraceList
-=======
 from .action import Action, PlanningObject
 from .fluent import Fluent
 from .state import State, DeltaState
->>>>>>> 56084291
 from .partially_observable_state import PartiallyObservableState
 from .step import Step
 from .trace import Trace, SAS
@@ -26,8 +18,5 @@
     "Trace",
     "SAS",
     "TraceList",
-<<<<<<< HEAD
-=======
     "ObservationList",
->>>>>>> 56084291
 ]