--- conflicted
+++ resolved
@@ -5,14 +5,9 @@
 from .step import Step
 from .trace import Trace, SAS
 from .trace_list import TraceList
-<<<<<<< HEAD
-from .observation_lists import ObservationLists
-from .disordered_parallel_actions_observation_lists import DisorderedParallelActionsObservationLists, ActionPair
-=======
 from .disordered_parallel_actions_observation_lists import (
-    DisorderedParallelActionsObservationLists,
+    DisorderedParallelActionsObservationLists, ActionPair
 )
->>>>>>> c5d98600
 
 
 __all__ = [
@@ -25,11 +20,6 @@
     "Trace",
     "SAS",
     "TraceList",
-<<<<<<< HEAD
-    "ObservationLists",
     "DisorderedParallelActionsObservationLists",
     "ActionPair"
-=======
-    "DisorderedParallelActionsObservationLists",
->>>>>>> c5d98600
 ]