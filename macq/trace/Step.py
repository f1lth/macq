<<<<<<< HEAD
from .Action import Action
from .State import State

=======
from typing import List
import macq
from macq.trace.Action import Action
from macq.trace.State import State
>>>>>>> 5da27681

class Step:
    """
    A Step object stores the action, and state prior to the action for a step
    in a trace.
    """

    def __init__(self, action: Action, state: State):
        """
        Creates a Step object. This stores action, and state prior to the
        action.

        Attributes
        ----------
        action : Action
            The action taken in this step.
        state : State
            The state (list of fluents) at this step.
        """
        self.action = action
        self.state = state<|MERGE_RESOLUTION|>--- conflicted
+++ resolved
@@ -1,13 +1,7 @@
-<<<<<<< HEAD
-from .Action import Action
-from .State import State
-
-=======
 from typing import List
 import macq
 from macq.trace.Action import Action
 from macq.trace.State import State
->>>>>>> 5da27681
 
 class Step:
     """
