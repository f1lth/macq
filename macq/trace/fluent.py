--- conflicted
+++ resolved
@@ -6,16 +6,6 @@
         self.obj_type = obj_type
         self.name = name
 
-<<<<<<< HEAD
-    def __repr__(self):
-        string = "Type: " + self.obj_type + ", Name: " + self.name
-        return string
-    def __eq__(self, other):
-        if isinstance(other, CustomObject):
-            return self.name == other.name and self.obj_type == other.obj_type
-        else:
-            return False
-=======
     def __str__(self):
         return self.name
 
@@ -34,7 +24,6 @@
         The corresponding Custom object : CustomObject
         """
         return cls(**data)
->>>>>>> 71f0ece9
 
 
 class Fluent:
