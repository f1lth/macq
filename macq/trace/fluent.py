--- conflicted
+++ resolved
@@ -25,9 +25,11 @@
         self.obj_type = obj_type
         self.name = name
 
-<<<<<<< HEAD
     def __str__(self):
         return " ".join([self.obj_type, self.name])
+
+    def __eq__(self, other: PlanningObject):
+        return self.name == other.name
 
     @classmethod
     def from_json(cls, data):
@@ -55,32 +57,6 @@
             The name of the fluent.
         objects (list):
             The objects this fluent applies to.
-=======
-    def __repr__(self):
-        string = "Type: " + self.obj_type + ", Name: " + self.name
-        return string
-
-    def __eq__(self, other):
-        return isinstance(other, CustomObject) and self.name == other.name
-
-    def __hash__(self):
-        return hash(self.name)
-
-
-class Fluent:
-    def __init__(self, name: str, objects: List[CustomObject], value: bool = True):
-        """
-        Class to handle a predicate and the objects it is applied to.
-
-        Arguments
-        ---------
-        name : str
-            The name of the predicate.
-        objects : list
-            The list of objects this predicate applies to.
-        value : bool
-            The value of the fluent (true or false)
->>>>>>> 62911f3e
         """
         self.name = name
         self.objects = objects
@@ -92,6 +68,9 @@
         # Order of objects is important!
         return hash(str(self))
 
+    def __eq__(self, other: Fluent):
+        return self.name == other.name and self.objects == other.objects
+
     @classmethod
     def from_json(cls, data):
         """Converts a json object to a Fluent."""
