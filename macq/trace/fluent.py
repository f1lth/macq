from typing import List


class PlanningObject:
    """An object of a planning domain.

    Attributes:
        obj_type (str):
            The type of object in the problem domain.
            Example: "block".
        name (str):
            The name of the object.
            Example: "A"
    """

    def __init__(self, obj_type: str, name: str):
        """Initializes a PlanningObject with a type and a name.

        Args:
            obj_type (str):
                The type of object in the problem domain.
            name (str):
                The name of the object.
        """
        self.obj_type = obj_type
        self.name = name

    def __hash__(self):
        return hash(self.name)

    def __eq__(self, other):
        return isinstance(other, PlanningObject) and self.name == other.name

    def details(self):
        return " ".join([self.obj_type, self.name])


class Fluent:
    """Fluents of a planning domain.

    Attributes:
        name (str):
            The name of the fluent.
            Example: "holding".
        objects (list):
            The objects this fluent applies to.
            Example: Block A.
    """

    def __init__(self, name: str, objects: List[PlanningObject]):
        """Initializes a Fluent with a name and a list of objects.

        Args:
            name (str):
                The name of the fluent.
            objects (list):
                The objects this fluent applies to.
        """
        self.name = name
        self.objects = objects

    def __hash__(self):
        # Order of objects is important!
        return hash(str(self))

    def __str__(self):
        return f"({self.name} {' '.join([o.details() for o in self.objects])})"

    def __eq__(self, other):
        return (
            isinstance(other, Fluent)
            and self.name == other.name
            and self.objects == other.objects
<<<<<<< HEAD
        )
=======
        )

    def __lt__(self, other):
        if not isinstance(other, Fluent):
            raise TypeError(f"Cannot compare Fluent to {other.__name__}.")
        return str(self) < str(other)

    @classmethod
    def from_json(cls, data):
        """Converts a json object to a Fluent."""
        objects = list(map(PlanningObject.from_json, data["objects"]))
        return cls(data["name"], objects)
>>>>>>> 658e7a7a
<|MERGE_RESOLUTION|>--- conflicted
+++ resolved
@@ -71,19 +71,9 @@
             isinstance(other, Fluent)
             and self.name == other.name
             and self.objects == other.objects
-<<<<<<< HEAD
-        )
-=======
         )
 
     def __lt__(self, other):
         if not isinstance(other, Fluent):
             raise TypeError(f"Cannot compare Fluent to {other.__name__}.")
-        return str(self) < str(other)
-
-    @classmethod
-    def from_json(cls, data):
-        """Converts a json object to a Fluent."""
-        objects = list(map(PlanningObject.from_json, data["objects"]))
-        return cls(data["name"], objects)
->>>>>>> 658e7a7a
+        return str(self) < str(other)