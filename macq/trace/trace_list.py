from logging import warn
from typing import List, Callable, Type, Set, Optional
from rich.console import Console
from . import Action, Trace
from ..observation import Observation
import macq.trace as TraceAPI


class TraceList:
    """A collection of traces.

    A `list`-like object, where each element is a `Trace` of the same planning
    problem.

    Attributes:
        traces (list):
            The list of `Trace` objects.
        generator (function | None):
            The function used to generate the traces.
    """

    # Allow child classes to have traces as a list of any type
    traces: List

    class MissingGenerator(Exception):
        def __init__(
            self,
            trace_list,
            message="TraceList is missing a generate function.",
        ):
            self.trace_list = trace_list
            self.message = message
            super().__init__(message)

    def __init__(
        self,
        traces: List[Trace] = None,
        generator: Optional[Callable] = None,
    ):
        """Initializes a TraceList with a list of traces and a generator.

        Args:
            traces (list):
                Optional; The list of `Trace` objects.
            generator (function):
                Optional; The function used to generate the traces.
        """
        self.traces = [] if traces is None else traces
        self.generator = generator

    def __len__(self):
        return len(self.traces)

    def __setitem__(self, key: int, value: Trace):
        self.traces[key] = value

    def __getitem__(self, key: int):
        return self.traces[key]

    def __delitem__(self, key: int):
        del self.traces[key]

    def __iter__(self):
        return iter(self.traces)

    def __reversed__(self):
        return reversed(self.traces)

    def __contains__(self, item):
        return item in self.traces

    def append(self, item):
        self.traces.append(item)

    def clear(self):
        self.traces.clear()

    def copy(self):
        return self.traces.copy()

    def extend(self, iterable):
        self.traces.extend(iterable)

    def index(self, value):
        return self.traces.index(value)

    def insert(self, index: int, item):
        self.traces.insert(index, item)

    def pop(self):
        return self.traces.pop()

    def remove(self, value):
        self.traces.remove(value)

    def reverse(self):
        self.traces.reverse()

    def sort(self, reverse: bool = False, key: Callable = lambda e: e.get_total_cost()):
        self.traces.sort(reverse=reverse, key=key)

    def print(self, view="details", filter_func=lambda _: True, wrap=None):
        """Pretty prints the trace list in the specified view.

        Arguments:
            view ("details" | "color"):
                Specifies the view format to print in. "details" provides a
                detailed summary of each step in a trace. "color" provides a
                color grid, mapping fluents in a step to either red or green
                corresponding to the truth value.
        """
        console = Console()

        views = ["details", "color"]
        if view not in views:
            warn(f'Invalid view {view}. Defaulting to "details".')
            view = "details"

        traces = []
        if view == "details":
            if wrap is None:
                wrap = False
            traces = [trace.details(wrap=wrap) for trace in self]

        elif view == "color":
            if wrap is None:
                wrap = True
            traces = [
                trace.colorgrid(filter_func=filter_func, wrap=wrap) for trace in self
            ]

        for trace in traces:
            console.print(trace)
            print()

    def generate_more(self, num: int):
        """Generates more traces using the generator function.

        Args:
            num (int):
                The number of additional traces to generate.

        Raises:
            MissingGenerator: Cannot generate more traces if the generator
            function is not provided.
        """
        if self.generator is None:
            raise self.MissingGenerator(self)

        self.traces.extend([self.generator() for _ in range(num)])

    def get_usage(self, action: Action):
        """Calculates how often an action was performed in each of the traces.

        Args:
            action (Action):
                The action to find the usage of.

        Returns:
            The frequency of the action in each of the traces. A percentage,
            calculated as the number of occurences of the action divided by the
            length of the trace (number of steps).
        """
        usages = []
        for trace in self:
            usages.append(trace.get_usage(action))
        return usages

    def get_fluents(self):
        """Retrieves a set of all fluents used in child traces.

        Returns:
            A set of all fluents used in child traces.
        """
        fluents = set()
        for trace in self.traces:
            for step in trace:
                fluents.update(step.state.fluents)
        return fluents

    def tokenize(self, Token: Type[Observation], **kwargs):
        """Tokenizes the steps in this trace.

        Args:
            Token (Observation):
                A subclass of `Observation`, defining the method of tokenization
                for the steps.
        """

<<<<<<< HEAD
        return ObservationLists(self, Token, **kwargs)


class ObservationLists(TraceList):
    traces: List[List[Observation]]
    # Disable methods
    generate_more = property()
    get_usage = property()
    tokenize = property()
    get_fluents = property()

    def __init__(self, traces: TraceList, Token: Type[Observation], **kwargs):
        self.traces = []
        self.type = Token
        trace: Trace
        for trace in traces:
            tokens = trace.tokenize(Token, **kwargs)
            self.append(tokens)

    def fetch_observations(self, query: dict):
        matches: List[Set[Observation]] = list()
        trace: List[Observation]
        for i, trace in enumerate(self):
            matches.append(set())
            for obs in trace:
                if obs.matches(query):  # if no matches, set can be empty
                    matches[i].add(obs)
        return matches  # list of sets of matching fluents from each trace

    def fetch_observation_windows(self, query: dict, left: int, right: int):
        windows = []
        matches = self.fetch_observations(query)
        trace: Set[Observation]
        for i, trace in enumerate(matches):  # note obs.index starts at 1 (index = i+1)
            for obs in trace:
                start = obs.index - left - 1
                end = obs.index + right
                windows.append(self[i][start:end])
        return windows

    def get_transitions(self, action: str):
        query = {"action": action}
        return self.fetch_observation_windows(query, 0, 1)

    def get_all_transitions(self):
        actions = set()
        for trace in self:
            for obs in trace:
                action = obs.action
                if action:
                    actions.add(action)
        try:
            return {
                action: self.get_transitions(action.details()) for action in actions
            }
        except AttributeError:
            return {action: self.get_transitions(str(action)) for action in actions}
=======
        return TraceAPI.ObservationLists(self, Token, **kwargs)
>>>>>>> 182171b3
<|MERGE_RESOLUTION|>--- conflicted
+++ resolved
@@ -187,64 +187,4 @@
                 for the steps.
         """
 
-<<<<<<< HEAD
-        return ObservationLists(self, Token, **kwargs)
-
-
-class ObservationLists(TraceList):
-    traces: List[List[Observation]]
-    # Disable methods
-    generate_more = property()
-    get_usage = property()
-    tokenize = property()
-    get_fluents = property()
-
-    def __init__(self, traces: TraceList, Token: Type[Observation], **kwargs):
-        self.traces = []
-        self.type = Token
-        trace: Trace
-        for trace in traces:
-            tokens = trace.tokenize(Token, **kwargs)
-            self.append(tokens)
-
-    def fetch_observations(self, query: dict):
-        matches: List[Set[Observation]] = list()
-        trace: List[Observation]
-        for i, trace in enumerate(self):
-            matches.append(set())
-            for obs in trace:
-                if obs.matches(query):  # if no matches, set can be empty
-                    matches[i].add(obs)
-        return matches  # list of sets of matching fluents from each trace
-
-    def fetch_observation_windows(self, query: dict, left: int, right: int):
-        windows = []
-        matches = self.fetch_observations(query)
-        trace: Set[Observation]
-        for i, trace in enumerate(matches):  # note obs.index starts at 1 (index = i+1)
-            for obs in trace:
-                start = obs.index - left - 1
-                end = obs.index + right
-                windows.append(self[i][start:end])
-        return windows
-
-    def get_transitions(self, action: str):
-        query = {"action": action}
-        return self.fetch_observation_windows(query, 0, 1)
-
-    def get_all_transitions(self):
-        actions = set()
-        for trace in self:
-            for obs in trace:
-                action = obs.action
-                if action:
-                    actions.add(action)
-        try:
-            return {
-                action: self.get_transitions(action.details()) for action in actions
-            }
-        except AttributeError:
-            return {action: self.get_transitions(str(action)) for action in actions}
-=======
-        return TraceAPI.ObservationLists(self, Token, **kwargs)
->>>>>>> 182171b3
+        return TraceAPI.ObservationLists(self, Token, **kwargs)