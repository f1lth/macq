--- conflicted
+++ resolved
@@ -1,15 +1,9 @@
-<<<<<<< HEAD
 from warnings import warn
 from typing import List, Callable, Type, Optional
-=======
-from logging import warn
-from typing import List, Callable, Type, Optional, Set
->>>>>>> 51a20969
 from rich.console import Console
 from . import Action, Trace
 from ..observation import Observation
 import macq.trace as TraceAPI
-
 
 
 class TraceList:
@@ -190,7 +184,7 @@
                 fluents.update(step.state.fluents)
         return fluents
 
-    def tokenize(self, Token: Type[Observation], ObsLists = None, **kwargs):
+    def tokenize(self, Token: Type[Observation], ObsLists=None, **kwargs):
         """Tokenizes the steps in this trace.
 
         Args:
@@ -200,7 +194,7 @@
             ObsLists (Type[TraceAPI.ObservationLists]):
                 The type of `ObservationLists` to be used. Defaults to the base `ObservationLists`.
         """
-        ObsLists : Type[TraceAPI.ObservationLists]
+        ObsLists: Type[TraceAPI.ObservationLists]
         if not ObsLists:
             ObsLists = TraceAPI.ObservationLists
         return ObsLists(self, Token, **kwargs)