--- conflicted
+++ resolved
@@ -1,9 +1,4 @@
-<<<<<<< HEAD
-from collections import defaultdict
 from typing import List, Callable, Type, Set, Optional
-=======
-from typing import List, Callable, Type, Set
->>>>>>> 9d5f4cc9
 from . import Action, Trace
 from ..observation import Observation
 
@@ -38,11 +33,7 @@
     def __init__(
         self,
         traces: List[Trace] = None,
-<<<<<<< HEAD
         generator: Optional[Callable] = None,
-=======
-        generator: Callable = None,
->>>>>>> 9d5f4cc9
     ):
         """Initializes a TraceList with a list of traces and a generator.
 
