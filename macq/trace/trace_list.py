<<<<<<< HEAD
from typing import Iterable, List, Callable
from . import Action
from . import Trace
=======
from typing import List, Callable, Type
from . import Action, Trace
from ..observation import Observation
>>>>>>> 56084291


class TraceList:
    """A collection of traces.

    A `list`-like object, where each element is a `Trace` of the same planning
    problem.


    Attributes:
        traces (list):
            The list of `Trace` objects.
        generator (function | None):
            The function used to generate the traces.
    """
<<<<<<< HEAD
=======

    # Allow child classes to have traces as a list of any type
    traces: List
>>>>>>> 56084291

    class MissingGenerator(Exception):
        def __init__(
            self,
            trace_list,
            message="TraceList is missing a generate function.",
        ):
            self.trace_list = trace_list
            self.message = message
            super().__init__(message)

    def __init__(
        self,
        traces: List[Trace] = [],
        generator: Callable = None,
    ):
        """Initializes a TraceList with a list of traces and a generator.

        Args:
            traces (list):
                Optional; The list of `Trace` objects.
            generator (function):
                Optional; The function used to generate the traces.
        """
<<<<<<< HEAD
        self.traces: List[Trace] = traces
=======
        self.traces = traces
>>>>>>> 56084291
        self.generator = generator

    def __str__(self):
        string = "TraceList:\n"
        for trace in self:
            for line in str(trace).splitlines():
                string += f"    {line}\n"
        return string

    def __len__(self):
        return len(self.traces)

    def __setitem__(self, key: int, value: Trace):
        self.traces[key] = value

    def __getitem__(self, key: int):
        return self.traces[key]

    def __delitem__(self, key: int):
        del self.traces[key]

    def __iter__(self):
        return iter(self.traces)

    def __reversed__(self):
        return reversed(self.traces)

    def __contains__(self, item):
        return item in self.traces

    def append(self, item):
        self.traces.append(item)

    def clear(self):
        self.traces.clear()

    def copy(self):
        return self.traces.copy()

    def count(self, value):
        return self.traces.count(value)

    def extend(self, iterable):
        self.traces.extend(iterable)

    def index(self, value):
        return self.traces.index(value)

    def insert(self, index: int, item):
        self.traces.insert(index, item)

    def pop(self):
        return self.traces.pop()

    def remove(self, value):
        self.traces.remove(value)

    def reverse(self):
        self.traces.reverse()

    def sort(self, reverse: bool = False, key: Callable = lambda e: e.get_cost()):
        self.traces.sort(reverse=reverse, key=key)

    def generate_more(self, num: int):
        """Generates more traces using the generator function.

        Args:
            num (int):
                The number of additional traces to generate.

        Raises:
            MissingGenerator: Cannot generate more traces if the generator
            function is not provided.
        """
        if self.generator is None:
            raise self.MissingGenerator(self)

        self.traces.extend(self.generator(num))

    def get_usage(self, action: Action):
        """Calculates how often an action was performed in each of the traces.

        Args:
            action (Action):
                The action to find the usage of.

        Returns:
            The frequency of the action in each of the traces. A percentage,
            calculated as the number of occurences of the action divided by the
            length of the trace (number of steps).
        """
        usages = []
        for trace in self:
            usages.append(trace.get_usage(action))
        return usages

    def tokenize(self, Token: Type[Observation], **kwargs):
        """Tokenizes the steps in this trace.

        Args:
            Token (Observation):
                A subclass of `Observation`, defining the method of tokenization
                for the steps.
        """

        return ObservationList(self, Token, **kwargs)


class ObservationList(TraceList):
    traces: List[Observation]
    # Disable methods
    generate_more = property()
    get_usage = property()
    tokenize = property()

    def __init__(self, traces: TraceList, Token: Type[Observation], **kwargs):
        super(ObservationList, self).__init__()
        self.type = Token
        for trace in traces:
            observations = trace.tokenize(Token, **kwargs)
            self.append(observations)<|MERGE_RESOLUTION|>--- conflicted
+++ resolved
@@ -1,12 +1,6 @@
-<<<<<<< HEAD
-from typing import Iterable, List, Callable
-from . import Action
-from . import Trace
-=======
 from typing import List, Callable, Type
 from . import Action, Trace
 from ..observation import Observation
->>>>>>> 56084291
 
 
 class TraceList:
@@ -22,12 +16,9 @@
         generator (function | None):
             The function used to generate the traces.
     """
-<<<<<<< HEAD
-=======
 
     # Allow child classes to have traces as a list of any type
     traces: List
->>>>>>> 56084291
 
     class MissingGenerator(Exception):
         def __init__(
@@ -52,11 +43,7 @@
             generator (function):
                 Optional; The function used to generate the traces.
         """
-<<<<<<< HEAD
-        self.traces: List[Trace] = traces
-=======
         self.traces = traces
->>>>>>> 56084291
         self.generator = generator
 
     def __str__(self):
