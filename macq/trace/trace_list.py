--- conflicted
+++ resolved
@@ -58,12 +58,7 @@
             rep += repr(trace)
         rep += "]"
         return rep
-<<<<<<< HEAD
 
-
-=======
-      
->>>>>>> 28cbd322
     def __len__(self):
         return len(self.traces)
 
