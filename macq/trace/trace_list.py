--- conflicted
+++ resolved
@@ -1,4 +1,4 @@
-from typing import List, Callable, Type, Optional
+from typing import List, Callable, Type
 from . import Action, Trace
 from ..observation import Observation
 
@@ -46,7 +46,6 @@
         self.traces = traces
         self.generator = generator
 
-
     def __str__(self):
         string = "TraceList:\n"
         for trace in self:
@@ -54,19 +53,6 @@
                 string += f"    {line}\n"
         return string
 
-<<<<<<< HEAD
-=======
-    def __repr__(self):
-        rep = "["
-        for trace in self:
-            rep += "\n"
-            rep += "-" * 100
-            rep += "\n\n"
-            rep += repr(trace)
-        rep += "]"
-        return rep
-
->>>>>>> 6d21095e
     def __len__(self):
         return len(self.traces)
 
