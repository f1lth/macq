from logging import warn
from typing import List, Callable, Type, Set, Optional
from rich.console import Console
from . import Action, Trace
from ..observation import Observation


class TraceList:
    """A collection of traces.

    A `list`-like object, where each element is a `Trace` of the same planning
    problem.

    Attributes:
        traces (list):
            The list of `Trace` objects.
        generator (function | None):
            The function used to generate the traces.
    """

    # Allow child classes to have traces as a list of any type
    traces: List

    class MissingGenerator(Exception):
        def __init__(
            self,
            trace_list,
            message="TraceList is missing a generate function.",
        ):
            self.trace_list = trace_list
            self.message = message
            super().__init__(message)

    def __init__(
        self,
        traces: List[Trace] = None,
        generator: Optional[Callable] = None,
    ):
        """Initializes a TraceList with a list of traces and a generator.

        Args:
            traces (list):
                Optional; The list of `Trace` objects.
            generator (function):
                Optional; The function used to generate the traces.
        """
        self.traces = [] if traces is None else traces
        self.generator = generator

    def __len__(self):
        return len(self.traces)

    def __setitem__(self, key: int, value: Trace):
        self.traces[key] = value

    def __getitem__(self, key: int):
        return self.traces[key]

    def __delitem__(self, key: int):
        del self.traces[key]

    def __iter__(self):
        return iter(self.traces)

    def __reversed__(self):
        return reversed(self.traces)

    def __contains__(self, item):
        return item in self.traces

    def append(self, item):
        self.traces.append(item)

    def clear(self):
        self.traces.clear()

    def copy(self):
        return self.traces.copy()

    def count(self, value):
        return self.traces.count(value)

    def extend(self, iterable):
        self.traces.extend(iterable)

    def index(self, value):
        return self.traces.index(value)

    def insert(self, index: int, item):
        self.traces.insert(index, item)

    def pop(self):
        return self.traces.pop()

    def remove(self, value):
        self.traces.remove(value)

    def reverse(self):
        self.traces.reverse()

    def sort(self, reverse: bool = False, key: Callable = lambda e: e.get_cost()):
        self.traces.sort(reverse=reverse, key=key)

    def print(self, view="details", filter_func=lambda _: True, wrap=None):
        """Pretty prints the trace list in the specified view.

        Arguments:
            view ("details" | "color"):
                Specifies the view format to print in. "details" provides a
                detailed summary of each step in a trace. "color" provides a
                color grid, mapping fluents in a step to either red or green
                corresponding to the truth value.
        """
        console = Console()

        views = ["details", "color"]
        if view not in views:
            warn(f'Invalid view {view}. Defaulting to "details".')
            view = "details"

        traces = []
        if view == "details":
            if wrap is None:
                wrap = False
            traces = [trace.details(wrap=wrap) for trace in self]

        elif view == "color":
            if wrap is None:
                wrap = True
            traces = [
                trace.colorgrid(filter_func=filter_func, wrap=wrap) for trace in self
            ]

        for trace in traces:
            console.print(trace)
            print()

    def generate_more(self, num: int):
        """Generates more traces using the generator function.

        Args:
            num (int):
                The number of additional traces to generate.

        Raises:
            MissingGenerator: Cannot generate more traces if the generator
            function is not provided.
        """
        if self.generator is None:
            raise self.MissingGenerator(self)

        self.traces.extend([self.generator() for _ in range(num)])

    def get_usage(self, action: Action):
        """Calculates how often an action was performed in each of the traces.

        Args:
            action (Action):
                The action to find the usage of.

        Returns:
            The frequency of the action in each of the traces. A percentage,
            calculated as the number of occurences of the action divided by the
            length of the trace (number of steps).
        """
        usages = []
        for trace in self:
            usages.append(trace.get_usage(action))
        return usages

    def get_fluents(self):
        """Retrieves a set of all fluents used in child traces.

        Returns:
            A set of all fluents used in child traces.
        """
        fluents = set()
        for trace in self.traces:
            for step in trace:
                fluents.update(step.state.fluents)
        return fluents

    def tokenize(self, Token: Type[Observation], **kwargs):
        """Tokenizes the steps in this trace.

        Args:
            Token (Observation):
                A subclass of `Observation`, defining the method of tokenization
                for the steps.
        """

        return ObservationList(self, Token, **kwargs)


class ObservationList(TraceList):
    traces: List[List[Observation]]
    # Disable methods
    generate_more = property()
    get_usage = property()
    tokenize = property()
    get_fluents = property()

    def __init__(self, traces: TraceList, Token: Type[Observation], **kwargs):
        self.traces = []
        self.type = Token
<<<<<<< HEAD
        for i, trace in enumerate(traces):
=======
        trace: Trace
        for trace in traces:
>>>>>>> 658e7a7a
            tokens = trace.tokenize(Token, **kwargs)
            self.append(tokens)

    def fetch_observations(self, query: dict):
        matches: List[Set[Observation]] = list()
        trace: List[Observation]
        for i, trace in enumerate(self):
            matches.append(set())
            for obs in trace:
                if obs.matches(query):  # if no matches, set can be empty
                    matches[i].add(obs)
        return matches  # list of sets of matching fluents from each trace

    def fetch_observation_windows(self, query: dict, left: int, right: int):
        windows = []
        matches = self.fetch_observations(query)
        trace: Set[Observation]
        for i, trace in enumerate(matches):  # i corresponds to trace index in self
            for obs in trace:
                start = obs.index - left - 1
                end = obs.index + right
                windows.append(self[i][start:end])
        return windows

    def get_transitions(self, action: Action):
        query = {"action": action}
        return self.fetch_observation_windows(query, 0, 1)

    def get_all_transitions(self):
        actions = set()
        actions_str = set()
        for trace in self:
            for obs in trace:
                action = obs.action
                action_str = str(action)
                if action:
                    actions.add(action)
                    actions_str.add(action_str)

        return dict(
            map(
                lambda a: (a[0], self.get_transitions(a[1])),
                zip(actions, actions_str),
            )
        )<|MERGE_RESOLUTION|>--- conflicted
+++ resolved
@@ -203,12 +203,8 @@
     def __init__(self, traces: TraceList, Token: Type[Observation], **kwargs):
         self.traces = []
         self.type = Token
-<<<<<<< HEAD
-        for i, trace in enumerate(traces):
-=======
         trace: Trace
         for trace in traces:
->>>>>>> 658e7a7a
             tokens = trace.tokenize(Token, **kwargs)
             self.append(tokens)
 
