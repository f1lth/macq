--- conflicted
+++ resolved
@@ -43,24 +43,8 @@
         self.traces: List[Trace] = traces
         self.generator = generator
 
-<<<<<<< HEAD
-
-    def __str__(self):
-        string = "["
-        for trace in self:
-            string += "\n"
-            string += "-" * 100
-            string += "\n\n"
-            string += str(trace)
-        string += "]"
-        return string
-
-    def __repr__(self):
-        rep = "["
-=======
     def __str__(self):
         string = "TraceList:\n"
->>>>>>> 71f0ece9
         for trace in self:
             for line in str(trace).splitlines():
                 string += f"    {line}\n"
