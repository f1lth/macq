<<<<<<< HEAD
from typing import List
from .fluent import PlanningObject
=======
from typing import List, Optional
from typing import List, Set
from .fluent import PlanningObject, Fluent
>>>>>>> f364034d


class Action:
    """Grounded action.

    An Action represents a grounded action in a Trace or a Model. The action's
    `precond`, `add`, and `delete` attributes characterize a Model, and are
    found during model extraction.

    Attributes:
        name (str):
            The name of the action.
        obj_params (list):
            The list of objects the action acts on.
        cost (int):
            The cost to perform the action.
    """

    def __init__(
        self,
        name: str,
        obj_params: List[PlanningObject],
        cost: int = 0,
<<<<<<< HEAD
=======
        precond: Optional[Set[Fluent]] = None,
        add: Optional[Set[Fluent]] = None,
        delete: Optional[Set[Fluent]] = None,
>>>>>>> f364034d
    ):
        """Initializes an Action with the parameters provided.

        The `precond`, `add`, and `delete` args should only be provided in
        Model deserialization.

        Args:
            name (str):
                The name of the action.
            obj_params (list):
                The list of objects the action acts on.
            cost (int):
                Optional; The cost to perform the action. Defaults to 0.
        """
        self.name = name
        self.obj_params = obj_params
        self.cost = cost

    def __str__(self):
        string = f"{self.name} {' '.join(map(str, self.obj_params))}"
        return string

    def __hash__(self):
        # Order of obj_params is important!
        return hash(str(self))

<<<<<<< HEAD
    def __eq__(self, other):
        if not isinstance(other, Action):
            return False
        return self.name == other.name and self.obj_params == other.obj_params
=======
    def update_precond(self, fluents: Set[Fluent]):
        """
        Adds the specified list of fluents to the action's preconditions.

        Args:
            fluents (set):
                The set of fluents to be added to the action's preconditions.
        """
        self.precond.update(fluents)

    def update_add(self, fluents: Set[Fluent]):
        """Adds add effects to the action.

        Args:
            fluents (set):
                The set of fluents to be added to the action's add effects.
        """
        self.add.update(fluents)

    def update_delete(self, fluents: Set[Fluent]):
        """Adds delete effects to the action.

        Args:
            fluents (set):
                The set of fluents to be added to the action's delete effects.
        """
        self.delete.update(fluents)
>>>>>>> f364034d

    def add_parameter(self, obj: PlanningObject):
        """Adds an object to the action's parameters.

        Args:
            obj (PlanningObject):
                The object to be added to the action's object parameters.
        """
        self.obj_params.append(obj)<|MERGE_RESOLUTION|>--- conflicted
+++ resolved
@@ -1,20 +1,12 @@
-<<<<<<< HEAD
 from typing import List
 from .fluent import PlanningObject
-=======
-from typing import List, Optional
-from typing import List, Set
-from .fluent import PlanningObject, Fluent
->>>>>>> f364034d
 
 
 class Action:
     """Grounded action.
-
     An Action represents a grounded action in a Trace or a Model. The action's
     `precond`, `add`, and `delete` attributes characterize a Model, and are
     found during model extraction.
-
     Attributes:
         name (str):
             The name of the action.
@@ -29,18 +21,10 @@
         name: str,
         obj_params: List[PlanningObject],
         cost: int = 0,
-<<<<<<< HEAD
-=======
-        precond: Optional[Set[Fluent]] = None,
-        add: Optional[Set[Fluent]] = None,
-        delete: Optional[Set[Fluent]] = None,
->>>>>>> f364034d
     ):
         """Initializes an Action with the parameters provided.
-
         The `precond`, `add`, and `delete` args should only be provided in
         Model deserialization.
-
         Args:
             name (str):
                 The name of the action.
@@ -61,44 +45,13 @@
         # Order of obj_params is important!
         return hash(str(self))
 
-<<<<<<< HEAD
     def __eq__(self, other):
         if not isinstance(other, Action):
             return False
         return self.name == other.name and self.obj_params == other.obj_params
-=======
-    def update_precond(self, fluents: Set[Fluent]):
-        """
-        Adds the specified list of fluents to the action's preconditions.
-
-        Args:
-            fluents (set):
-                The set of fluents to be added to the action's preconditions.
-        """
-        self.precond.update(fluents)
-
-    def update_add(self, fluents: Set[Fluent]):
-        """Adds add effects to the action.
-
-        Args:
-            fluents (set):
-                The set of fluents to be added to the action's add effects.
-        """
-        self.add.update(fluents)
-
-    def update_delete(self, fluents: Set[Fluent]):
-        """Adds delete effects to the action.
-
-        Args:
-            fluents (set):
-                The set of fluents to be added to the action's delete effects.
-        """
-        self.delete.update(fluents)
->>>>>>> f364034d
 
     def add_parameter(self, obj: PlanningObject):
         """Adds an object to the action's parameters.
-
         Args:
             obj (PlanningObject):
                 The object to be added to the action's object parameters.
