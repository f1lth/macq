--- conflicted
+++ resolved
@@ -55,17 +55,9 @@
         # Order of obj_params is important!
         return hash(str(self))
 
-<<<<<<< HEAD
-=======
-    def __eq__(self, other):
-        if not isinstance(other, Action):
-            return False
-        return self.name == other.name and self.obj_params == other.obj_params
-
     def clone(self):
         return Action(self.name, self.obj_params, self.cost)
 
->>>>>>> 85294f04
     def add_parameter(self, obj: PlanningObject):
         """Adds an object to the action's parameters.
 
