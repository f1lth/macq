--- conflicted
+++ resolved
@@ -83,12 +83,6 @@
         valid = False
         for fluent in fluents:
             for obj in fluent.objects:
-<<<<<<< HEAD
-                for param in self.obj_params:
-                    if obj == param:
-                        valid = True
-                if not valid:        
-=======
                 # if this fluent takes no parameters it is automatically valid
                 if (
                     len(fluent.objects) == 1
@@ -103,7 +97,6 @@
                             # no need to check the rest
                             break
                 if not valid:
->>>>>>> a6a3306f
                     raise self.InvalidFluent()
                 # reset flag
                 valid = False
