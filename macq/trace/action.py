from typing import List
from .fluent import PlanningObject


class Action:
    """Grounded action.

    An Action represents a grounded action in a Trace or a Model. The action's
    `precond`, `add`, and `delete` attributes characterize a Model, and are
    found during model extraction.

    Attributes:
        name (str):
            The name of the action.
        obj_params (list):
            The list of objects the action acts on.
        cost (int):
            The cost to perform the action.
        precond (Set[Fluent]):
            Optional; The set of Fluents that make up the precondition.
        add (Set[Fluent]):
            Optional; The set of Fluents that make up the add effects.
        delete (Set[Fluent]):
            Optional; The set of Fluents that make up the delete effects.
    """

<<<<<<< HEAD
    def __init__(self, name: str, obj_params: List[PlanningObject], cost: int = 0):
=======
    def __init__(
        self,
        name: str,
        obj_params: List[PlanningObject],
        cost: int = 0,
        precond: Set[Fluent] = None,
        add: Set[Fluent] = None,
        delete: Set[Fluent] = None
    ):
>>>>>>> 51a20969
        """Initializes an Action with the parameters provided.
        The `precond`, `add`, and `delete` args should only be provided in
        Model deserialization.

        Args:
            name (str):
                The name of the action.
            obj_params (list):
                The list of objects the action acts on.
            cost (int):
                Optional; The cost to perform the action. Defaults to 0.
            precond (Set[Fluent]):
                Optional; The set of Fluents that make up the precondition.
            add (Set[Fluent]):
                Optional; The set of Fluents that make up the add effects.
            delete (Set[Fluent]):
                Optional; The set of Fluents that make up the delete effects.
        """
        self.name = name
        self.obj_params = obj_params
        self.cost = cost
        self.precond = precond
        self.add = add
        self.delete = delete

    def __str__(self):
        string = f"{self.name} {' '.join(map(str, self.obj_params))}"
        return string

    def __eq__(self, other):
        return (
            isinstance(other, Action)
            and self.name == other.name
            and self.obj_params == other.obj_params
        )

    def __hash__(self):
        # Order of obj_params is important!
        return hash(self.details())

    def details(self):
        string = f"{self.name} {' '.join([o.details() for o in self.obj_params])}"
        return string

    def clone(self, atomic=False):
        if atomic:
            return AtomicAction(
                self.name, list(map(lambda o: o.details(), self.obj_params)), self.cost
            )

        return Action(self.name, self.obj_params, self.cost)

    def add_parameter(self, obj: PlanningObject):
        """Adds an object to the action's parameters.

        Args:
            obj (PlanningObject):
                The object to be added to the action's object parameters.
        """
        self.obj_params.append(obj)

    def _serialize(self):
        return self.name


class AtomicAction(Action):
    """An Action where the objects are represented by strings."""

    def __init__(self, name: str, obj_params: List[str], cost: int = 0):
        self.name = name
        self.obj_params = obj_params
        self.cost = cost<|MERGE_RESOLUTION|>--- conflicted
+++ resolved
@@ -16,27 +16,9 @@
             The list of objects the action acts on.
         cost (int):
             The cost to perform the action.
-        precond (Set[Fluent]):
-            Optional; The set of Fluents that make up the precondition.
-        add (Set[Fluent]):
-            Optional; The set of Fluents that make up the add effects.
-        delete (Set[Fluent]):
-            Optional; The set of Fluents that make up the delete effects.
     """
 
-<<<<<<< HEAD
     def __init__(self, name: str, obj_params: List[PlanningObject], cost: int = 0):
-=======
-    def __init__(
-        self,
-        name: str,
-        obj_params: List[PlanningObject],
-        cost: int = 0,
-        precond: Set[Fluent] = None,
-        add: Set[Fluent] = None,
-        delete: Set[Fluent] = None
-    ):
->>>>>>> 51a20969
         """Initializes an Action with the parameters provided.
         The `precond`, `add`, and `delete` args should only be provided in
         Model deserialization.
@@ -48,19 +30,10 @@
                 The list of objects the action acts on.
             cost (int):
                 Optional; The cost to perform the action. Defaults to 0.
-            precond (Set[Fluent]):
-                Optional; The set of Fluents that make up the precondition.
-            add (Set[Fluent]):
-                Optional; The set of Fluents that make up the add effects.
-            delete (Set[Fluent]):
-                Optional; The set of Fluents that make up the delete effects.
         """
         self.name = name
         self.obj_params = obj_params
         self.cost = cost
-        self.precond = precond
-        self.add = add
-        self.delete = delete
 
     def __str__(self):
         string = f"{self.name} {' '.join(map(str, self.obj_params))}"
@@ -87,7 +60,7 @@
                 self.name, list(map(lambda o: o.details(), self.obj_params)), self.cost
             )
 
-        return Action(self.name, self.obj_params, self.cost)
+        return Action(self.name, self.obj_params.copy(), self.cost)
 
     def add_parameter(self, obj: PlanningObject):
         """Adds an object to the action's parameters.
