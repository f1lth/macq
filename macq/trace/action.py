from typing import List, Optional
from .fluent import PlanningObject, Fluent


class Action:
<<<<<<< HEAD
    class InvalidFluent(Exception):
        """
        Raised when the user attempts to add fluents (to a precondition or effect) that act on objects
        outside of the parameters supplied to the action.
        """
=======
    """Grounded action.

    An Action represents a grounded action in a Trace or a Model. The action's
    `precond`, `add`, and `delete` attributes characterize a Model, and are
    found during model extraction.

    Attributes:
        name (str):
            The name of the action.
        obj_params (list):
            The list of objects the action acts on.
        cost (int):
            The cost to perform the action.
        precond (set | None):
            The set of fluents that constitute the preconditions to perform
            the action. Found during model extraction.
        add (set | None):
            The set of fluents that constitute the add effects of the action.
            Found during model extraction.
        delete (set | None):
            The set of fluents that constitute the delete effects of the
            action. Found during model extraction.
    """
>>>>>>> 9646106f

    class InvalidFluent(Exception):
        def __init__(
            self,
            message="Fluent does not reference any of the objects of the action.",
        ):
            super().__init__(message)

    def __init__(
        self,
        name: str,
        obj_params: List[PlanningObject],
        cost: int = 0,
        precond: Optional[set[Fluent]] = None,
        add: Optional[set[Fluent]] = None,
        delete: Optional[set[Fluent]] = None,
    ):
        """Initializes an Action with the parameters provided.

        The `precond`, `add`, and `delete` args should only be provided in
        Model deserialization.

        Args:
            name (str):
                The name of the action.
            obj_params (list):
                The list of objects the action acts on.
            cost (int):
                Optional; The cost to perform the action. Defaults to 0.
            precond (set):
                Optional; The set of fluents that constitute the preconditions to perform
                the action. Defaults to None.
            add (set):
                Optional; The set of fluents that constitute the add effects of the
                action. Defaults to None.
            delete (set):
                Optional; The set of fluents that constitute the delete effects of the
                action. Defaults to None.
        """
        self.name = name
        self.obj_params = obj_params
        self.precond = set()
        if precond is not None:
            self.update_precond(precond)
        self.add = set()
        if add is not None:
            self.update_add(add)
        self.delete = set()
        if delete is not None:
            self.update_delete(delete)
        self.cost = cost

    def __str__(self):
        string = f"{self.name} {' '.join(map(str, self.obj_params))}"
        return string

    def __eq__(self, other):
        if not isinstance(other, Action):
            return False
        return self.name == other.name and self.obj_params == other.obj_params

    def __hash__(self):
        # Order of obj_params is important!
        return hash(str(self))

    def _add_fluents(self, fluents: set[Fluent], condition: set[Fluent]):
        valid = False
        for fluent in fluents:
            for obj in fluent.objects:
                for param in self.obj_params:
                    if obj == param:
                        valid = True
                if not valid:
                    # raise self.InvalidFluent()
                    print(f'WARNING: Adding "{fluent}" as an effect of "{self.name}"')
        condition.update(fluents)

    def update_precond(self, fluents: set[Fluent]):
        """Adds preconditions to the action.

        Args:
            fluents (set):
                The set of fluents to be added to the action's preconditions.
        """
        self._add_fluents(fluents, self.precond)

    def update_add(self, fluents: set[Fluent]):
        """Adds add effects to the action.

        Args:
            fluents (set):
                The set of fluents to be added to the action's add effects.
        """
        self._add_fluents(fluents, self.add)

    def update_delete(self, fluents: set[Fluent]):
        """Adds delete effects to the action.

        Args:
            fluents (set):
                The set of fluents to be added to the action's delete effects.
        """
        self._add_fluents(fluents, self.delete)

    def add_parameter(self, obj: PlanningObject):
        """Adds an object to the action's parameters.

        Args:
            obj (PlanningObject):
                The object to be added to the action's object parameters.
        """
        self.obj_params.append(obj)

<<<<<<< HEAD

#     @classmethod
#     def from_json(cls, data):
#         """
#         Converts a json object to an Action object.

#         Arguments
#         ---------
#         data : dict
#             The json object.

#         Returns
#         -------
#         The corresponding Action object : Action
#         """
#         obj_params = list(map(PlanningObject.from_json, data["obj_params"]))
#         precond = list(map(Fluent.from_json, data["precond"]))
#         add = list(map(Fluent.from_json, data["add"]))
#         delete = list(map(Fluent.from_json, data["delete"]))
#         return cls(data["name"], obj_params, precond, add, delete, data["cost"])
=======
    @classmethod
    def from_json(cls, data):
        """Converts a json object to an Action."""
        obj_params = list(map(PlanningObject.from_json, data["obj_params"]))
        precond = set(map(Fluent.from_json, data["precond"]))
        add = set(map(Fluent.from_json, data["add"]))
        delete = set(map(Fluent.from_json, data["delete"]))
        return cls(data["name"], obj_params, data["cost"], precond, add, delete)
>>>>>>> 9646106f
<|MERGE_RESOLUTION|>--- conflicted
+++ resolved
@@ -3,13 +3,6 @@
 
 
 class Action:
-<<<<<<< HEAD
-    class InvalidFluent(Exception):
-        """
-        Raised when the user attempts to add fluents (to a precondition or effect) that act on objects
-        outside of the parameters supplied to the action.
-        """
-=======
     """Grounded action.
 
     An Action represents a grounded action in a Trace or a Model. The action's
@@ -33,7 +26,6 @@
             The set of fluents that constitute the delete effects of the
             action. Found during model extraction.
     """
->>>>>>> 9646106f
 
     class InvalidFluent(Exception):
         def __init__(
@@ -147,28 +139,6 @@
         """
         self.obj_params.append(obj)
 
-<<<<<<< HEAD
-
-#     @classmethod
-#     def from_json(cls, data):
-#         """
-#         Converts a json object to an Action object.
-
-#         Arguments
-#         ---------
-#         data : dict
-#             The json object.
-
-#         Returns
-#         -------
-#         The corresponding Action object : Action
-#         """
-#         obj_params = list(map(PlanningObject.from_json, data["obj_params"]))
-#         precond = list(map(Fluent.from_json, data["precond"]))
-#         add = list(map(Fluent.from_json, data["add"]))
-#         delete = list(map(Fluent.from_json, data["delete"]))
-#         return cls(data["name"], obj_params, precond, add, delete, data["cost"])
-=======
     @classmethod
     def from_json(cls, data):
         """Converts a json object to an Action."""
@@ -176,5 +146,4 @@
         precond = set(map(Fluent.from_json, data["precond"]))
         add = set(map(Fluent.from_json, data["add"]))
         delete = set(map(Fluent.from_json, data["delete"]))
-        return cls(data["name"], obj_params, data["cost"], precond, add, delete)
->>>>>>> 9646106f
+        return cls(data["name"], obj_params, data["cost"], precond, add, delete)