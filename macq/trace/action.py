from typing import List, Set
from .fluent import Fluent, PlanningObject


class Action:
    """Grounded action.

    An Action represents a grounded action in a Trace or a Model. The action's
    `precond`, `add`, and `delete` attributes characterize a Model, and are
    found during model extraction.

    Attributes:
        name (str):
            The name of the action.
        obj_params (list):
            The list of objects the action acts on.
        cost (int):
            The cost to perform the action.
    """

    def __init__(
        self,
        name: str,
        obj_params: List[PlanningObject],
        cost: int = 0,
    ):
        """Initializes an Action with the parameters provided.
        The `precond`, `add`, and `delete` args should only be provided in
        Model deserialization.

        Args:
            name (str):
                The name of the action.
            obj_params (list):
                The list of objects the action acts on.
            cost (int):
                Optional; The cost to perform the action. Defaults to 0.
        """
        self.name = name
        self.obj_params = obj_params
        self.cost = cost

<<<<<<< HEAD
    def __str__(self):
        string = f"{self.name} {' '.join(map(str, self.obj_params))}"
        return string

    def __eq__(self, other):
        return (
            isinstance(other, Action)
            and self.name == other.name
            and self.obj_params == other.obj_params
        )

=======
>>>>>>> e536a4f6
    def __hash__(self):
        # Order of obj_params is important!
        return hash(self.details())

<<<<<<< HEAD
=======
    def __eq__(self, other):
        if not isinstance(other, Action):
            return False
        return self.name == other.name and self.obj_params == other.obj_params

    def details(self):
        string = f"{self.name} {' '.join([o.details() for o in self.obj_params])}"
        return string

>>>>>>> e536a4f6
    def clone(self):
        return Action(self.name, self.obj_params, self.cost)

    def add_parameter(self, obj: PlanningObject):
        """Adds an object to the action's parameters.

        Args:
            obj (PlanningObject):
                The object to be added to the action's object parameters.
        """
        self.obj_params.append(obj)<|MERGE_RESOLUTION|>--- conflicted
+++ resolved
@@ -40,7 +40,6 @@
         self.obj_params = obj_params
         self.cost = cost
 
-<<<<<<< HEAD
     def __str__(self):
         string = f"{self.name} {' '.join(map(str, self.obj_params))}"
         return string
@@ -52,24 +51,14 @@
             and self.obj_params == other.obj_params
         )
 
-=======
->>>>>>> e536a4f6
     def __hash__(self):
         # Order of obj_params is important!
         return hash(self.details())
-
-<<<<<<< HEAD
-=======
-    def __eq__(self, other):
-        if not isinstance(other, Action):
-            return False
-        return self.name == other.name and self.obj_params == other.obj_params
 
     def details(self):
         string = f"{self.name} {' '.join([o.details() for o in self.obj_params])}"
         return string
 
->>>>>>> e536a4f6
     def clone(self):
         return Action(self.name, self.obj_params, self.cost)
 
