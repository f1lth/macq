from dataclasses import dataclass
from typing import List, Type, Iterable, Callable
from inspect import cleandoc
from . import Action, Step, State
from ..observation import Observation


@dataclass
class SAS:
    pre_state: State
    action: Action
    post_state: State


class Trace:
    """A state trace of a planning problem.

    A `list`-like object, where each element is a step of the state trace.

    Attributes:
        steps (list):
            The list of Step objcts constituting the trace.
        num_steps (int):
            The number of steps in the trace.
        num_fluents (int):
            The number of fluents in the trace.
        fluents (set):
            The set of fluents in the trace.
        actions (set):
            The set of actions in the trace.
        observations (list):
            A tokenized version of the steps list.
    """

    class InvalidCostRange(Exception):
        def __init__(self, message):
            super().__init__(message)

    def __init__(self, steps: List[Step] = []):
        """Initializes a Trace with an optional list of steps.

        Args:
            steps (list):
                Optional; The list of steps in the trace. Defaults to an empty
                `list`.
        """
        self.steps = steps
        # trace is list-like, so is this neccessary? can do len(trace) instend
        self.num_steps = len(steps)
        self.fluents = self._get_fluents()
        self.actions = self._get_actions()
        self.num_fluents = len(self.fluents)
        self.observations = []

    def __str__(self):
        indent = " " * 2
        # Attribute summary
        string = cleandoc(
            f"""
            Trace:
            {indent}Attributes:
            {indent*2}{self.num_steps} steps
            {indent*2}{self.num_fluents} fluents
            {indent}Steps:
            """
        )
        string += "\n"

        # Dynamically get the spacing, 2n time
        state_len = max([len(str(step.state)) for step in self]) + 4
        string += f"{indent*2}{'Step':<5} {'State':^{state_len}} {'Action':<8}"
        string += "\n"

        # Create step string representation here, so formatting is consistent
        for i, step in enumerate(self):
            string += (
                f"{indent*2}{i+1:<5} {str(step.state):<{state_len}} "
                f"{str(step.action):<8}\n"
            )

        return string

    def __len__(self):
        return len(self.steps)

    def __setitem__(self, key: int, value: Step):
        self.steps[key] = value

    def __getitem__(self, key: int):
        return self.steps[key]

    def __delitem__(self, key: int):
        del self.steps[key]
        self.update()

    def __iter__(self):
        return iter(self.steps)

    def __reversed__(self):
        return reversed(self.steps)

    def __contains__(self, item: Step):
        return item in self.steps

    def append(self, item: Step):
        self.steps.append(item)
        self.update()

    def clear(self):
        self.steps.clear()
        self.update()

    def copy(self):
        return self.steps.copy()

    def count(self, value: Step):
        return self.steps.count(value)

    def extend(self, iterable: Iterable[Step]):
        self.steps.extend(iterable)
        self.update()

    def index(self, value: Step):
        return self.steps.index(value)

    def insert(self, index: int, item: Step):
        self.steps.insert(index, item)
        self.update()

    def pop(self):
        result = self.steps.pop()
        self.update()
        return result

    def remove(self, value: Step):
        self.steps.remove(value)
        self.update()

    def reverse(self):
        self.steps.reverse()

    def sort(self, reverse: bool = False, key: Callable = lambda e: e.action.cost):
        self.steps.sort(reverse=reverse, key=key)

    def add_steps(self, steps: List[Step]):
        """Adds steps to the trace.

        Args:
            steps (list):
                The ordered list of steps to append to this trace.
        """
        self.steps.extend(steps)

    def _get_fluents(self):
        fluents = set()
        for step in self:
            for fluent in step.state.fluents:
                fluents.add(fluent)
        return fluents

    def _get_actions(self):
        actions = set()
        for step in self.steps:
            actions.add(step.action)
        return actions

    def get_pre_states(self, action: Action):
        """Retrieves the list of states prior to the action in this trace.

        Args:
            action (Action):
                The action to retrieve pre-states for.

        Returns:
            The list of states prior to the action being performed in this
            trace.
        """
        prev_states = []
        for step in self:
            if step.action == action:
                prev_states.append(step.state)
        return prev_states

    def get_post_states(self, action: Action):
        """Retrieves the list of states after the action in this trace.

        Args:
            action (Action):
                The action to retrieve post-states for.

        Returns:
            The list of states after the action was performed in this trace.
        """
        post_states = []
        for i, step in enumerate(self):
            if step.action == action:
                post_states.append(self[i + 1].state)
        return post_states

    def get_sas_triples(self, action: Action) -> List[SAS]:
        """Retrieves the list of (S,A,S') triples for the action in this trace.

        In a (S,A,S') triple, S is the pre-state, A is the action, and S' is
        the post-state.

        Args:
            action (Action):
                The action to retrieve (S,A,S') triples for.

        Returns:
            A `SAS` object, containing the `pre_state`, `action`, and
            `post_state`.
        """
        sas_triples = []
        for i, step in enumerate(self):
            if step.action == action:
                triple = SAS(step.state, action, self[i + 1].state)
                sas_triples.append(triple)
        return sas_triples

    def get_total_cost(self):
        """Calculates the total cost of this trace.

        Returns:
            The total cost of all actions performed in the trace.
        """
        sum = 0
        for step in self.steps:
            sum += step.action.cost
        return sum

    def get_slice_cost(self, start: int, end: int):
        """Calculates the total cost of a slice of this trace.

        Args:
            start (int):
                The start of the slice range. 1 <= start <= end.
            end: int
                The end of the slice range. start <= end <= n, where n is the
                length of the trace (number of steps).

        Returns:
            The total cost of the slice of the trace.
        """

        if start < 1 or end < 1 or start > self.num_steps or end > self.num_steps:
            raise self.InvalidCostRange(
                "Range supplied goes out of the feasible range."
            )
        if start > end:
            raise self.InvalidCostRange(
                "The start boundary must be smaller than the end boundary."
            )

        sum = 0
        for i in range(start - 1, end):
            sum += self.steps[i].action.cost
        return sum

    def get_usage(self, action: Action):
        """Calculates how often an action was performed in this trace.

        Args:
            action (Action):
                The action to find the usage of.

        Returns:
            The frequency of the action in this trace. A percentage, calculated
            as the number of occurences of the action divided by the length of
            the trace (number of steps).
        """
        sum = 0
        for step in self:
            if step.action == action:
                sum += 1
        return sum / len(self)

<<<<<<< HEAD
    def tokenize(self, Token: Type[Observation], **kwargs):
        """
        Creates the observation tokens using the token provided by the Observation.
=======
    def tokenize(self, Token: Type[Observation]):
        """Tokenizes the steps in this trace.
>>>>>>> 9646106f

        Arguments
            A subclass of `Observation`, defining the method of tokenization
            for the steps.
        """

        for step in self.steps:
            token = Token(step=step, **kwargs)
            self.observations.append(token)

    def update(self):
        self.num_steps = len(self.steps)
        self.fluents = self._get_fluents()
        self.actions = self._get_actions()
        self.num_fluents = len(self.fluents)
        # update the placements of each step
        for i, step in enumerate(self):
            step.index = i<|MERGE_RESOLUTION|>--- conflicted
+++ resolved
@@ -275,18 +275,13 @@
                 sum += 1
         return sum / len(self)
 
-<<<<<<< HEAD
     def tokenize(self, Token: Type[Observation], **kwargs):
-        """
-        Creates the observation tokens using the token provided by the Observation.
-=======
-    def tokenize(self, Token: Type[Observation]):
         """Tokenizes the steps in this trace.
->>>>>>> 9646106f
-
-        Arguments
-            A subclass of `Observation`, defining the method of tokenization
-            for the steps.
+
+        Args:
+            Token (Observation):
+                A subclass of `Observation`, defining the method of tokenization
+                for the steps.
         """
 
         for step in self.steps:
@@ -298,6 +293,5 @@
         self.fluents = self._get_fluents()
         self.actions = self._get_actions()
         self.num_fluents = len(self.fluents)
-        # update the placements of each step
         for i, step in enumerate(self):
             step.index = i