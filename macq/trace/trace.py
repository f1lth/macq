from dataclasses import dataclass
from typing import List, Type, Iterable, Callable
from inspect import cleandoc
from . import Action, Step, State
from ..observation import Observation


@dataclass
class SAS:
    pre_state: State
    action: Action
    post_state: State


class Trace:
    """
    Class for a Trace, which consists of each Step in a generated solution.

    """

    class InvalidCostRange(Exception):
        """
        Exception raised for incorrect user input for the cost range.
        """

        def __init__(self, message):
            super().__init__(message)

    def __init__(self, steps: List[Step] = []):
        """
        Creates a Trace object.

        Arguments
        ---------
        steps : List of Steps (optional)
            The list of Step objects that make up the trace.

        Attributes
        ----------
        num_steps : int
            The number of steps used.
        num_fluents : int
            The number of fluents used.
        fluents : List of str
            The list of the names of all fluents used.
            Information on the values of fluents are found in the steps.
        actions: List of Actions
            The list of the names of all actions used.
            Information on the preconditions/effects of actions are found in the steps.
        observations: List of Observations
            The set of observation tokens, tokenized from the steps.
        """
        self.steps = steps
        self.num_steps = len(steps)
        self.fluents = self._get_fluents()
        self.actions = self._get_actions()
        self.num_fluents = len(self.fluents)
        self.observations = []

    def __str__(self):
        string = cleandoc(
            f"""
            Trace:
                Attributes:
                    {self.num_steps} steps
                    {self.num_fluents} fluents
                Steps:
            """
        )
        string += "\n"

        # Dynamically get the spacing, 2n time
        state_len = max([len(str(step.state)) for step in self]) + 4
        string += f"        {'Step':<5} {'State':^{state_len}} {'Action':<8}\n"

        for i, step in enumerate(self):
            string += f"        {i+1:<5} {str(step.state):<{state_len}} {str(step.action):<8}\n"

        return string

    def __len__(self):
        return len(self.steps)

    def __setitem__(self, key: int, value: Step):
        self.steps[key] = value

    def __getitem__(self, key: int):
        return self.steps[key]

    def __delitem__(self, key: int):
        del self.steps[key]
        self.update()

    def __iter__(self):
        return iter(self.steps)

    def __reversed__(self):
        return reversed(self.steps)

    def __contains__(self, item: Step):
        return item in self.steps

    def append(self, item: Step):
        self.steps.append(item)
        self.update()

    def clear(self):
        self.steps.clear()
        self.update()

    def copy(self):
        return self.steps.copy()

    def count(self, value: Step):
        return self.steps.count(value)

    def extend(self, iterable: Iterable[Step]):
        self.steps.extend(iterable)
        self.update()

    def index(self, value: Step):
        return self.steps.index(value)

    def insert(self, index: int, item: Step):
        self.steps.insert(index, item)
        self.update()

    def pop(self):
        result = self.steps.pop()
        self.update()
        return result

    def remove(self, value: Step):
        self.steps.remove(value)
        self.update()

    def reverse(self):
        self.steps.reverse()

    def sort(self, reverse: bool = False, key: Callable = lambda e: e.action.cost):
        self.steps.sort(reverse=reverse, key=key)

<<<<<<< HEAD
    def base_fluents(self):
=======
    def add_steps(self, steps: List[Step]):
        """
        Class for a Trace, which consists of each Step in a generated solution.

        Arguments
        ---------
        steps : List of Steps (optional)
            The list of Step objects to be added to the trace.
        """
        self.steps.extend(steps)

    def _get_fluents(self):
>>>>>>> 71f0ece9
        """
        Retrieves the fluents used in this trace.

        Returns
        -------
        list : Fluent
            Returns a list of all the fluents used in this trace.
        """
        fluents = set()
        for step in self:
            for fluent in step.state.fluents:
                fluents.add(fluent)
        return list(fluents)

    def _get_actions(self):
        """
        Retrieves the actions used in this trace.

        Returns
        -------
        list : Action
            Returns a list of all the actions used in this trace.
        """
        actions = set()
        for step in self.steps:
            actions.add(step.action)
        return list(actions)

    def get_prev_states(self, action: Action):
        """
        Returns a list of the states of the trace before this action took place.

        Arguments
        ---------
        action : Action
            An `Action` object.

        Returns
        -------
        prev_states : List of States
            A list of states before this action took place.
        """
        prev_states = []
        for step in self.steps:
            if step.action == action:
                prev_states.append(step.state)
        return prev_states

    def get_post_states(self, action: Action):
        """
        Returns a list of the states of the trace after the given action took place.

        Arguments
        ---------
        action : Action
            An `Action` object.

        Returns
        -------
        post_states : List of States
            A list of states after this action took place.
        """
        post_states = []
        for i in range(self.num_steps - 1):
            if self.steps[i].action == action:
                post_states.append(self.steps[i + 1].state)
        return post_states

    def get_sas_triples(self, action: Action) -> List[SAS]:
        """
        Returns a list of tuples where each tuple contains the state of the trace
        before the action, the action, and the state of the trace after the action.

        Arguments
        ---------
        action : Action
            An `Action` object.

        Returns
        -------
        sas_triples : List of tuples
            A list of tuples in the format (previous state, action, post-state).
        """
        sas_triples = []
        for i, step in enumerate(self):
            if step.action == action:
                triple = SAS(step.state, action, self[i + 1].state)
                sas_triples.append(triple)

        return sas_triples

    def get_total_cost(self):
        """
        Returns the total cost of all actions used in this Trace.

        Returns
        -------
        sum : int
            The total cost of all actions used.
        """
        sum = 0
        for step in self.steps:
            sum += step.action.cost
        return sum

    def get_cost_range(self, start: int, end: int):
        """
        Returns the total cost of the actions in the specified range of this Trace.
        The range starts at 1 and ends at the number of steps.

        Arguments
        ---------
        start : int
            The start of the specified range.
        end: int
            The end of the specified range.

        Returns
        -------
        sum : int
            The total cost of all actions in the specified range.
        """

        if start < 1 or end < 1 or start > self.num_steps or end > self.num_steps:
            raise self.InvalidCostRange(
                "Range supplied goes out of the feasible range."
            )
        if start > end:
            raise self.InvalidCostRange(
                "The start boundary must be smaller than the end boundary."
            )

        sum = 0
        for i in range(start - 1, end):
            sum += self.steps[i].action.cost
        return sum

    def get_usage(self, action: Action):
        """
        Returns the percentage of the number of times this action was used compared to the total
        number of actions taken.

        Arguments
        ---------
        action : Action
            An `Action` object.

        Returns
        -------
        percentage : float
            The percentage of the number of times this action was used compared to the total
            number of actions taken.
        """
        sum = 0
        for step in self.steps:
            if step.action == action:
                sum += 1
        return sum / self.num_steps

    def tokenize(self, Token: Type[Observation], **kwargs):
        """
        Creates the observation tokens using the token provided by the Observation.

        Arguments
        ---------
        Token : Observation subclass
            An `Observation` subclass.
        """
        
        for step in self.steps:
            token = Token(step=step, **kwargs)
            self.observations.append(token)

    def update(self):
        self.num_steps = len(self.steps)
        self.fluents = self.base_fluents()
        self.actions = self.base_actions()
        self.num_fluents = len(self.fluents)
        # update the placements of each step
        for i in range(len(self.steps)):
            self.steps[i].index = i<|MERGE_RESOLUTION|>--- conflicted
+++ resolved
@@ -140,9 +140,6 @@
     def sort(self, reverse: bool = False, key: Callable = lambda e: e.action.cost):
         self.steps.sort(reverse=reverse, key=key)
 
-<<<<<<< HEAD
-    def base_fluents(self):
-=======
     def add_steps(self, steps: List[Step]):
         """
         Class for a Trace, which consists of each Step in a generated solution.
@@ -155,7 +152,6 @@
         self.steps.extend(steps)
 
     def _get_fluents(self):
->>>>>>> 71f0ece9
         """
         Retrieves the fluents used in this trace.
 
@@ -335,5 +331,4 @@
         self.actions = self.base_actions()
         self.num_fluents = len(self.fluents)
         # update the placements of each step
-        for i in range(len(self.steps)):
-            self.steps[i].index = i+        for i in range(len(self.steps)):