from dataclasses import dataclass
from typing import List, Type, Iterable, Callable
<<<<<<< HEAD
from inspect import cleandoc
from . import Action, Step, State
=======
from . import Action
from . import Step
from . import State
>>>>>>> 62911f3e
from ..observation import Observation


@dataclass
class SAS:
    pre_state: State
    action: Action
    post_state: State


class Trace:
    """A state trace of a planning problem.

    A `list`-like object, where each element is a step of the state trace.

    Attributes:
        steps (list):
            The list of Step objcts constituting the trace.
        num_steps (int):
            The number of steps in the trace.
        num_fluents (int):
            The number of fluents in the trace.
        fluents (set):
            The set of fluents in the trace.
        actions (set):
            The set of actions in the trace.
        observations (list):
            A tokenized version of the steps list.
    """

    class InvalidCostRange(Exception):
        def __init__(self, message):
            super().__init__(message)

    def __init__(self, steps: List[Step] = []):
<<<<<<< HEAD
        """Initializes a Trace with an optional list of steps.

        Args:
            steps (list):
                Optional; The list of steps in the trace. Defaults to an empty
                `list`.
        """
        self.steps = steps
        # trace is list-like, so is this neccessary? can do len(trace) instend
        self.num_steps = len(steps)
        self.fluents = self._get_fluents()
        self.actions = self._get_actions()
        self.num_fluents = len(self.fluents)
        self.observations = []

    def __str__(self):
        indent = " " * 2
        # Attribute summary
        string = cleandoc(
            f"""
            Trace:
            {indent}Attributes:
            {indent*2}{self.num_steps} steps
            {indent*2}{self.num_fluents} fluents
            {indent}Steps:
            """
        )
        string += "\n"

        # Dynamically get the spacing, 2n time
        state_len = max([len(str(step.state)) for step in self]) + 4
        string += f"{indent*2}{'Step':<5} {'State':^{state_len}} {'Action':<8}"
        string += "\n"

        # Create step string representation here, so formatting is consistent
        for i, step in enumerate(self):
            string += (
                f"{indent*2}{i+1:<5} {str(step.state):<{state_len}} "
                f"{str(step.action):<8}\n"
            )

=======
        """
        Creates a Trace object.

        Arguments
        ---------
        steps : List of Steps (optional)
            The list of Step objects that make up the trace.

        Attributes
        ----------
        fluents : List of str
            The list of the names of all fluents used.
            Information on the values of fluents are found in the steps.
        actions: List of Actions
            The list of the names of all actions used.
            Information on the preconditions/effects of actions are found in the steps.
        observations: List of Observations
            The set of observation tokens, tokenized from the steps.
        """
        self.steps = steps
        self.__reinit_actions_and_fluents()
        self.observations = []

    def __repr__(self):
        string = "TRACE:\n\nAttributes:"
        string += "\n\nBase Fluents:\n"
        for fluent in self.fluents:
            string += fluent + "\n"
        string += "\nBase Actions:\n"
        for action in self.actions:
            string += action + "\n"
        string += "\n\nSteps:"
        for i in range(len(self.steps)):
            string += "\n\nSTEP " + str(i + 1) + ":\n\n" + str(self.steps[i]) + "\n"
        string += "\nObservations:\n"
        for obs in self.observations:
            string += "\n" + str(obs)
>>>>>>> 62911f3e
        return string

    def __len__(self):
        return len(self.steps)

    def __setitem__(self, key: int, value: Step):
        self.steps[key] = value

    def __getitem__(self, key: int):
        return self.steps[key]

    def __delitem__(self, key: int):
        del self.steps[key]
        self.update()

    def __iter__(self):
        return iter(self.steps)

    def __reversed__(self):
        return reversed(self.steps)

    def __contains__(self, item: Step):
        return item in self.steps

    def append(self, item: Step):
        self.steps.append(item)
        self.__update_actions_and_fluents(item)

    def clear(self):
        self.steps.clear()
        self.fluents = []
        self.actions = []

    def copy(self):
        return self.steps.copy()

    def count(self, value: Step):
        return self.steps.count(value)

    def extend(self, iterable: Iterable[Step]):
        self.steps.extend(iterable)
        for step in iterable:
            self.__update_actions_and_fluents(step)

    def index(self, value: Step):
        return self.steps.index(value)

    def insert(self, index: int, item: Step):
        self.steps.insert(index, item)
        self.__update_actions_and_fluents(item)

    def pop(self):
        result = self.steps.pop()
        self.__reinit_actions_and_fluents()
        return result

    def remove(self, value: Step):
        self.steps.remove(value)
        self.__reinit_actions_and_fluents()

    def reverse(self):
        self.steps.reverse()

    def sort(self, reverse: bool = False, key: Callable = lambda e: e.action.cost):
        self.steps.sort(reverse=reverse, key=key)

<<<<<<< HEAD
    def add_steps(self, steps: List[Step]):
        """Adds steps to the trace.

        Args:
            steps (list):
                The ordered list of steps to append to this trace.
        """
        self.steps.extend(steps)

    def _get_fluents(self):
        """
        Retrieves the fluents used in this trace.

        Returns
        -------
        set : set of fluent dicts
            Returns a set of all the fluents used in this trace.
        """

        fluents_set = set()
        for step in self:
            for fluent in step.state.keys():
                fluents_set.add(fluent)
        return fluents_set

    def _get_actions(self):
        """
        Retrieves the actions used in this trace.

        Returns
        -------
        set : Action
            Returns a set of all the actions used in this trace.
        """
        actions = set()
        for step in self.steps:
            actions.add(step.action)
        return actions
=======
    def __new_fluents_from_state(self, state: State):
        """
        Retrieves any new fluents (fluents not yet in this trace's list of fluents)
        from the given state.

        Args:
            state (State): the state to extract new fluents from.
        """
        new = []
        for fluent in state.fluents:
            name = fluent.name
            if name not in self.fluents and name not in new:
                new.append(name)
        return new

    def __new_action_from_step(self, step: Step):
        """
        Retrieves the action from the given step if the action is new (not yet in this
        trace's list of actions).

        Args:
            step (Step): the given step to extract the action from.
        """
        name = step.action.name
        if name not in self.actions:
            return name

    def __update_actions_and_fluents(self, step: Step):
        """
        Update this trace's actions and fluents after taking into account the action and
        fluents of the step just added.

        Args:
            step (Step): the step just added to the trace.
        """
        new_fluents = self.__new_fluents_from_state(step.state)
        if new_fluents:
            self.fluents.extend(new_fluents)
        new_act = self.__new_action_from_step(step)
        if new_act:
            self.actions.append(new_act)

    def __reinit_actions_and_fluents(self):
        self.fluents = []
        self.actions = []
        for step in self.steps:
            self.__update_actions_and_fluents(step)
>>>>>>> 62911f3e

    def get_pre_states(self, action: Action):
        """Retrieves the list of states prior to the action in this trace.

        Args:
            action (Action):
                The action to retrieve pre-states for.

        Returns:
            The list of states prior to the action being performed in this
            trace.
        """
        prev_states = []
        for step in self:
            if step.action == action:
                prev_states.append(step.state)
        return prev_states

    def get_post_states(self, action: Action):
        """Retrieves the list of states after the action in this trace.

        Args:
            action (Action):
                The action to retrieve post-states for.

        Returns:
            The list of states after the action was performed in this trace.
        """
        post_states = []
<<<<<<< HEAD
        for i, step in enumerate(self):
            if step.action == action:
                post_states.append(self[i + 1].state)
=======
        for i in range(len(self.steps) - 1):
            if self.steps[i].action == action:
                post_states.append(self.steps[i + 1].state)
>>>>>>> 62911f3e
        return post_states

    def get_sas_triples(self, action: Action) -> List[SAS]:
        """Retrieves the list of (S,A,S') triples for the action in this trace.

        In a (S,A,S') triple, S is the pre-state, A is the action, and S' is
        the post-state.

        Args:
            action (Action):
                The action to retrieve (S,A,S') triples for.

        Returns:
            A `SAS` object, containing the `pre_state`, `action`, and
            `post_state`.
        """
        sas_triples = []
<<<<<<< HEAD
        for i, step in enumerate(self):
            if step.action == action:
                triple = SAS(step.state, action, self[i + 1].state)
=======
        triple = []
        for i in range(len(self.steps)):
            if self.steps[i].action == action:
                triple.append(self.steps[i].state)
                triple.append(action)
                if i + 1 < len(self.steps):
                    triple.append(self.steps[i + 1].state)
                triple = tuple(triple)
>>>>>>> 62911f3e
                sas_triples.append(triple)
        return sas_triples

    def get_total_cost(self):
        """Calculates the total cost of this trace.

        Returns:
            The total cost of all actions performed in the trace.
        """
        sum = 0
        for step in self.steps:
            sum += step.action.cost
        return sum

    def get_slice_cost(self, start: int, end: int):
        """Calculates the total cost of a slice of this trace.

        Args:
            start (int):
                The start of the slice range. 1 <= start <= end.
            end: int
                The end of the slice range. start <= end <= n, where n is the
                length of the trace (number of steps).

        Returns:
            The total cost of the slice of the trace.
        """

        if start < 1 or end < 1 or start > len(self.steps) or end > len(self.steps):
            raise self.InvalidCostRange(
                "Range supplied goes out of the feasible range."
            )
        if start > end:
            raise self.InvalidCostRange(
                "The start boundary must be smaller than the end boundary."
            )

        sum = 0
        for i in range(start - 1, end):
            sum += self.steps[i].action.cost
        return sum

    def get_usage(self, action: Action):
        """Calculates how often an action was performed in this trace.

        Args:
            action (Action):
                The action to find the usage of.

        Returns:
            The frequency of the action in this trace. A percentage, calculated
            as the number of occurences of the action divided by the length of
            the trace (number of steps).
        """
        sum = 0
        for step in self:
            if step.action == action:
                sum += 1
<<<<<<< HEAD
        return sum / len(self)
=======
        return sum / len(self.steps)
>>>>>>> 62911f3e

    def tokenize(self, Token: Type[Observation], **kwargs):
        """Tokenizes the steps in this trace.

        Args:
            Token (Observation):
                A subclass of `Observation`, defining the method of tokenization
                for the steps.
        """

        for step in self.steps:
            token = Token(step=step, **kwargs)
<<<<<<< HEAD
            self.observations.append(token)

    def update(self):
        self.num_steps = len(self.steps)
        self.fluents = self._get_fluents()
        self.actions = self._get_actions()
        self.num_fluents = len(self.fluents)
        for i, step in enumerate(self):
            step.index = i
=======
            self.observations.append(token)
>>>>>>> 62911f3e
<|MERGE_RESOLUTION|>--- conflicted
+++ resolved
@@ -1,13 +1,7 @@
 from dataclasses import dataclass
 from typing import List, Type, Iterable, Callable
-<<<<<<< HEAD
 from inspect import cleandoc
 from . import Action, Step, State
-=======
-from . import Action
-from . import Step
-from . import State
->>>>>>> 62911f3e
 from ..observation import Observation
 
 
@@ -43,7 +37,6 @@
             super().__init__(message)
 
     def __init__(self, steps: List[Step] = []):
-<<<<<<< HEAD
         """Initializes a Trace with an optional list of steps.
 
         Args:
@@ -52,11 +45,7 @@
                 `list`.
         """
         self.steps = steps
-        # trace is list-like, so is this neccessary? can do len(trace) instend
-        self.num_steps = len(steps)
-        self.fluents = self._get_fluents()
-        self.actions = self._get_actions()
-        self.num_fluents = len(self.fluents)
+        self.__reinit_actions_and_fluents()
         self.observations = []
 
     def __str__(self):
@@ -85,45 +74,6 @@
                 f"{str(step.action):<8}\n"
             )
 
-=======
-        """
-        Creates a Trace object.
-
-        Arguments
-        ---------
-        steps : List of Steps (optional)
-            The list of Step objects that make up the trace.
-
-        Attributes
-        ----------
-        fluents : List of str
-            The list of the names of all fluents used.
-            Information on the values of fluents are found in the steps.
-        actions: List of Actions
-            The list of the names of all actions used.
-            Information on the preconditions/effects of actions are found in the steps.
-        observations: List of Observations
-            The set of observation tokens, tokenized from the steps.
-        """
-        self.steps = steps
-        self.__reinit_actions_and_fluents()
-        self.observations = []
-
-    def __repr__(self):
-        string = "TRACE:\n\nAttributes:"
-        string += "\n\nBase Fluents:\n"
-        for fluent in self.fluents:
-            string += fluent + "\n"
-        string += "\nBase Actions:\n"
-        for action in self.actions:
-            string += action + "\n"
-        string += "\n\nSteps:"
-        for i in range(len(self.steps)):
-            string += "\n\nSTEP " + str(i + 1) + ":\n\n" + str(self.steps[i]) + "\n"
-        string += "\nObservations:\n"
-        for obs in self.observations:
-            string += "\n" + str(obs)
->>>>>>> 62911f3e
         return string
 
     def __len__(self):
@@ -190,46 +140,6 @@
     def sort(self, reverse: bool = False, key: Callable = lambda e: e.action.cost):
         self.steps.sort(reverse=reverse, key=key)
 
-<<<<<<< HEAD
-    def add_steps(self, steps: List[Step]):
-        """Adds steps to the trace.
-
-        Args:
-            steps (list):
-                The ordered list of steps to append to this trace.
-        """
-        self.steps.extend(steps)
-
-    def _get_fluents(self):
-        """
-        Retrieves the fluents used in this trace.
-
-        Returns
-        -------
-        set : set of fluent dicts
-            Returns a set of all the fluents used in this trace.
-        """
-
-        fluents_set = set()
-        for step in self:
-            for fluent in step.state.keys():
-                fluents_set.add(fluent)
-        return fluents_set
-
-    def _get_actions(self):
-        """
-        Retrieves the actions used in this trace.
-
-        Returns
-        -------
-        set : Action
-            Returns a set of all the actions used in this trace.
-        """
-        actions = set()
-        for step in self.steps:
-            actions.add(step.action)
-        return actions
-=======
     def __new_fluents_from_state(self, state: State):
         """
         Retrieves any new fluents (fluents not yet in this trace's list of fluents)
@@ -240,9 +150,8 @@
         """
         new = []
         for fluent in state.fluents:
-            name = fluent.name
-            if name not in self.fluents and name not in new:
-                new.append(name)
+            if fluent not in self.fluents and fluent not in new:
+                new.append(fluent)
         return new
 
     def __new_action_from_step(self, step: Step):
@@ -253,9 +162,8 @@
         Args:
             step (Step): the given step to extract the action from.
         """
-        name = step.action.name
-        if name not in self.actions:
-            return name
+        if step.action not in self.actions:
+            return step.action
 
     def __update_actions_and_fluents(self, step: Step):
         """
@@ -277,7 +185,6 @@
         self.actions = []
         for step in self.steps:
             self.__update_actions_and_fluents(step)
->>>>>>> 62911f3e
 
     def get_pre_states(self, action: Action):
         """Retrieves the list of states prior to the action in this trace.
@@ -307,15 +214,9 @@
             The list of states after the action was performed in this trace.
         """
         post_states = []
-<<<<<<< HEAD
         for i, step in enumerate(self):
             if step.action == action:
                 post_states.append(self[i + 1].state)
-=======
-        for i in range(len(self.steps) - 1):
-            if self.steps[i].action == action:
-                post_states.append(self.steps[i + 1].state)
->>>>>>> 62911f3e
         return post_states
 
     def get_sas_triples(self, action: Action) -> List[SAS]:
@@ -333,20 +234,9 @@
             `post_state`.
         """
         sas_triples = []
-<<<<<<< HEAD
         for i, step in enumerate(self):
             if step.action == action:
                 triple = SAS(step.state, action, self[i + 1].state)
-=======
-        triple = []
-        for i in range(len(self.steps)):
-            if self.steps[i].action == action:
-                triple.append(self.steps[i].state)
-                triple.append(action)
-                if i + 1 < len(self.steps):
-                    triple.append(self.steps[i + 1].state)
-                triple = tuple(triple)
->>>>>>> 62911f3e
                 sas_triples.append(triple)
         return sas_triples
 
@@ -405,11 +295,7 @@
         for step in self:
             if step.action == action:
                 sum += 1
-<<<<<<< HEAD
         return sum / len(self)
-=======
-        return sum / len(self.steps)
->>>>>>> 62911f3e
 
     def tokenize(self, Token: Type[Observation], **kwargs):
         """Tokenizes the steps in this trace.
@@ -422,16 +308,4 @@
 
         for step in self.steps:
             token = Token(step=step, **kwargs)
-<<<<<<< HEAD
-            self.observations.append(token)
-
-    def update(self):
-        self.num_steps = len(self.steps)
-        self.fluents = self._get_fluents()
-        self.actions = self._get_actions()
-        self.num_fluents = len(self.fluents)
-        for i, step in enumerate(self):
-            step.index = i
-=======
-            self.observations.append(token)
->>>>>>> 62911f3e
+            self.observations.append(token)