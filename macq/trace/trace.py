from dataclasses import dataclass
<<<<<<< HEAD
from typing import List, Type, Iterable, Callable
=======
from typing import List, Type, Iterable, Callable, Set
>>>>>>> 56084291
from inspect import cleandoc
from . import Action, Step, State
from ..observation import Observation


@dataclass
class SAS:
    pre_state: State
    action: Action
    post_state: State

<<<<<<< HEAD

class Trace:
    """A state trace of a planning problem.

=======
    def __hash__(self):
        return hash(str(self.pre_state) + str(self.action) + str(self.post_state))


class Trace:
    """A state trace of a planning problem.

>>>>>>> 56084291
    A `list`-like object, where each element is a step of the state trace.

    Attributes:
        steps (list):
            The list of Step objcts constituting the trace.
<<<<<<< HEAD
        num_steps (int):
            The number of steps in the trace.
        num_fluents (int):
            The number of fluents in the trace.
=======
>>>>>>> 56084291
        fluents (set):
            The set of fluents in the trace.
        actions (set):
            The set of actions in the trace.
<<<<<<< HEAD
        observations (list):
            A tokenized version of the steps list.
=======
>>>>>>> 56084291
    """

    class InvalidCostRange(Exception):
        def __init__(self, message):
            super().__init__(message)

    def __init__(self, steps: List[Step] = []):
        """Initializes a Trace with an optional list of steps.

        Args:
            steps (list):
                Optional; The list of steps in the trace. Defaults to an empty
                `list`.
        """
        self.steps = steps
        self.__reinit_actions_and_fluents()
<<<<<<< HEAD
        self.observations = []

    def __str__(self):
        indent = " " * 2
        # Attribute summary
=======

    def __str__(self):
        indent = " " * 2
        # Summarize class attributes
>>>>>>> 56084291
        string = cleandoc(
            f"""
            Trace:
            {indent}Attributes:
<<<<<<< HEAD
            {indent*2}{len(self.steps)} steps
=======
            {indent*2}{len(self)} steps
>>>>>>> 56084291
            {indent*2}{len(self.fluents)} fluents
            {indent}Steps:
            """
        )
        string += "\n"

        # Dynamically get the spacing, 2n time
        state_len = max([len(str(step.state)) for step in self]) + 4
        string += f"{indent*2}{'Step':<5} {'State':^{state_len}} {'Action':<8}"
        string += "\n"

        # Create step string representation here, so formatting is consistent
        for i, step in enumerate(self):
            string += (
                f"{indent*2}{i+1:<5} {str(step.state):<{state_len}} "
                f"{str(step.action):<8}\n"
            )

        return string

    def __len__(self):
        return len(self.steps)

    def __setitem__(self, key: int, value: Step):
        self.steps[key] = value

    def __getitem__(self, key: int):
        return self.steps[key]

    def __delitem__(self, key: int):
        del self.steps[key]

    def __iter__(self):
        return iter(self.steps)

    def __reversed__(self):
        return reversed(self.steps)

    def __contains__(self, item: Step):
        return item in self.steps

    def append(self, item: Step):
        self.steps.append(item)
        self.__update_actions_and_fluents(item)

    def clear(self):
        self.steps.clear()
        self.fluents = set()
        self.actions = set()

    def copy(self):
        return self.steps.copy()

    def count(self, value: Step):
        return self.steps.count(value)

    def extend(self, iterable: Iterable[Step]):
        self.steps.extend(iterable)
        for step in iterable:
            self.__update_actions_and_fluents(step)

    def index(self, value: Step):
        return self.steps.index(value)

    def insert(self, index: int, item: Step):
        self.steps.insert(index, item)
        self.__update_actions_and_fluents(item)

    def pop(self):
        result = self.steps.pop()
        self.__reinit_actions_and_fluents()
        return result

    def remove(self, value: Step):
        self.steps.remove(value)
        self.__reinit_actions_and_fluents()

    def reverse(self):
        self.steps.reverse()

    def sort(self, reverse: bool = False, key: Callable = lambda e: e.action.cost):
        self.steps.sort(reverse=reverse, key=key)

<<<<<<< HEAD
    def __new_fluents_from_state(self, state: State):
        """
        Retrieves any new fluents (fluents not yet in this trace's list of fluents)
        from the given state.

        Args:
            state (State): the state to extract new fluents from.
        """
        new = []
        for fluent in state.fluents:
            if fluent not in self.fluents and fluent not in new:
                new.append(fluent)
        return new

    def __new_action_from_step(self, step: Step):
        """
        Retrieves the action from the given step if the action is new (not yet in this
        trace's list of actions).

        Args:
            step (Step): the given step to extract the action from.
        """
        if step.action not in self.actions:
            return step.action

=======
>>>>>>> 56084291
    def __update_actions_and_fluents(self, step: Step):
        self.fluents.update(step.state.keys())
        new_act = step.action
        if new_act is not None:
            self.actions.add(new_act)

    def __reinit_actions_and_fluents(self):
        self.fluents = set()
        self.actions = set()
        for step in self.steps:
            self.__update_actions_and_fluents(step)

    def get_pre_states(self, action: Action):
        """Retrieves the list of states prior to the action in this trace.

        Args:
            action (Action):
                The action to retrieve pre-states for.

        Returns:
<<<<<<< HEAD
            The list of states prior to the action being performed in this
            trace.
        """
        prev_states = []
=======
            The set of states prior to the action being performed in this
            trace.
        """
        prev_states = set()
>>>>>>> 56084291
        for step in self:
            if step.action == action:
                prev_states.add(step.state)
        return prev_states

    def get_post_states(self, action: Action):
        """Retrieves the list of states after the action in this trace.

        Args:
            action (Action):
                The action to retrieve post-states for.

        Returns:
<<<<<<< HEAD
            The list of states after the action was performed in this trace.
        """
        post_states = []
        for i, step in enumerate(self):
            if step.action == action:
                post_states.append(self[i + 1].state)
        return post_states

    def get_sas_triples(self, action: Action) -> List[SAS]:
=======
            The set of states after the action was performed in this trace.
        """
        post_states = set()
        for i, step in enumerate(self):
            if step.action == action:
                post_states.add(self[i + 1].state)
        return post_states

    def get_sas_triples(self, action: Action) -> Set[SAS]:
>>>>>>> 56084291
        """Retrieves the list of (S,A,S') triples for the action in this trace.

        In a (S,A,S') triple, S is the pre-state, A is the action, and S' is
        the post-state.

        Args:
            action (Action):
                The action to retrieve (S,A,S') triples for.

        Returns:
            A `SAS` object, containing the `pre_state`, `action`, and
            `post_state`.
        """
<<<<<<< HEAD
        sas_triples = []
        for i, step in enumerate(self):
            if step.action == action:
                triple = SAS(step.state, action, self[i + 1].state)
                sas_triples.append(triple)
=======
        sas_triples = set()
        for i, step in enumerate(self):
            if step.action == action:
                triple = SAS(step.state, action, self[i + 1].state)
                sas_triples.add(triple)
>>>>>>> 56084291
        return sas_triples

    def get_total_cost(self):
        """Calculates the total cost of this trace.

        Returns:
            The total cost of all actions performed in the trace.
        """
        sum = 0
        for step in self.steps:
            sum += step.action.cost
        return sum

    def get_slice_cost(self, start: int, end: int):
        """Calculates the total cost of a slice of this trace.

        Args:
            start (int):
                The start of the slice range. 1 <= start <= end.
            end: int
                The end of the slice range. start <= end <= n, where n is the
                length of the trace (number of steps).

        Returns:
            The total cost of the slice of the trace.
        """

        if start < 1 or end < 1 or start > len(self) or end > len(self):
            raise self.InvalidCostRange(
                "Range supplied goes out of the feasible range."
            )
        if start > end:
            raise self.InvalidCostRange(
                "The start boundary must be smaller than the end boundary."
            )

        sum = 0
        for i in range(start - 1, end):
            sum += self.steps[i].action.cost
        return sum

    def get_usage(self, action: Action):
        """Calculates how often an action was performed in this trace.

        Args:
            action (Action):
                The action to find the usage of.

        Returns:
            The frequency of the action in this trace. A percentage, calculated
            as the number of occurences of the action divided by the length of
            the trace (number of steps).
        """
        sum = 0
        for step in self:
            if step.action == action:
                sum += 1
        return sum / len(self)

    def tokenize(self, Token: Type[Observation], **kwargs):
        """Tokenizes the steps in this trace.
<<<<<<< HEAD

        Args:
            Token (Observation):
                A subclass of `Observation`, defining the method of tokenization
                for the steps.
=======

        Args:
            Token (Observation):
                A subclass of `Observation`, defining the method of tokenization
                for the steps.

        Returns:
            A list of observation tokens, corresponding to the steps in the
            trace.
>>>>>>> 56084291
        """

        observations: List[Observation] = []
        for step in self.steps:
            token = Token(step, **kwargs)
            observations.append(token)
        return observations<|MERGE_RESOLUTION|>--- conflicted
+++ resolved
@@ -1,9 +1,5 @@
 from dataclasses import dataclass
-<<<<<<< HEAD
-from typing import List, Type, Iterable, Callable
-=======
 from typing import List, Type, Iterable, Callable, Set
->>>>>>> 56084291
 from inspect import cleandoc
 from . import Action, Step, State
 from ..observation import Observation
@@ -15,41 +11,22 @@
     action: Action
     post_state: State
 
-<<<<<<< HEAD
+    def __hash__(self):
+        return hash(str(self.pre_state) + str(self.action) + str(self.post_state))
+
 
 class Trace:
     """A state trace of a planning problem.
 
-=======
-    def __hash__(self):
-        return hash(str(self.pre_state) + str(self.action) + str(self.post_state))
-
-
-class Trace:
-    """A state trace of a planning problem.
-
->>>>>>> 56084291
     A `list`-like object, where each element is a step of the state trace.
 
     Attributes:
         steps (list):
             The list of Step objcts constituting the trace.
-<<<<<<< HEAD
-        num_steps (int):
-            The number of steps in the trace.
-        num_fluents (int):
-            The number of fluents in the trace.
-=======
->>>>>>> 56084291
         fluents (set):
             The set of fluents in the trace.
         actions (set):
             The set of actions in the trace.
-<<<<<<< HEAD
-        observations (list):
-            A tokenized version of the steps list.
-=======
->>>>>>> 56084291
     """
 
     class InvalidCostRange(Exception):
@@ -66,27 +43,15 @@
         """
         self.steps = steps
         self.__reinit_actions_and_fluents()
-<<<<<<< HEAD
-        self.observations = []
-
-    def __str__(self):
-        indent = " " * 2
-        # Attribute summary
-=======
 
     def __str__(self):
         indent = " " * 2
         # Summarize class attributes
->>>>>>> 56084291
         string = cleandoc(
             f"""
             Trace:
             {indent}Attributes:
-<<<<<<< HEAD
-            {indent*2}{len(self.steps)} steps
-=======
             {indent*2}{len(self)} steps
->>>>>>> 56084291
             {indent*2}{len(self.fluents)} fluents
             {indent}Steps:
             """
@@ -170,34 +135,6 @@
     def sort(self, reverse: bool = False, key: Callable = lambda e: e.action.cost):
         self.steps.sort(reverse=reverse, key=key)
 
-<<<<<<< HEAD
-    def __new_fluents_from_state(self, state: State):
-        """
-        Retrieves any new fluents (fluents not yet in this trace's list of fluents)
-        from the given state.
-
-        Args:
-            state (State): the state to extract new fluents from.
-        """
-        new = []
-        for fluent in state.fluents:
-            if fluent not in self.fluents and fluent not in new:
-                new.append(fluent)
-        return new
-
-    def __new_action_from_step(self, step: Step):
-        """
-        Retrieves the action from the given step if the action is new (not yet in this
-        trace's list of actions).
-
-        Args:
-            step (Step): the given step to extract the action from.
-        """
-        if step.action not in self.actions:
-            return step.action
-
-=======
->>>>>>> 56084291
     def __update_actions_and_fluents(self, step: Step):
         self.fluents.update(step.state.keys())
         new_act = step.action
@@ -218,17 +155,10 @@
                 The action to retrieve pre-states for.
 
         Returns:
-<<<<<<< HEAD
-            The list of states prior to the action being performed in this
-            trace.
-        """
-        prev_states = []
-=======
             The set of states prior to the action being performed in this
             trace.
         """
         prev_states = set()
->>>>>>> 56084291
         for step in self:
             if step.action == action:
                 prev_states.add(step.state)
@@ -242,17 +172,6 @@
                 The action to retrieve post-states for.
 
         Returns:
-<<<<<<< HEAD
-            The list of states after the action was performed in this trace.
-        """
-        post_states = []
-        for i, step in enumerate(self):
-            if step.action == action:
-                post_states.append(self[i + 1].state)
-        return post_states
-
-    def get_sas_triples(self, action: Action) -> List[SAS]:
-=======
             The set of states after the action was performed in this trace.
         """
         post_states = set()
@@ -262,7 +181,6 @@
         return post_states
 
     def get_sas_triples(self, action: Action) -> Set[SAS]:
->>>>>>> 56084291
         """Retrieves the list of (S,A,S') triples for the action in this trace.
 
         In a (S,A,S') triple, S is the pre-state, A is the action, and S' is
@@ -276,19 +194,11 @@
             A `SAS` object, containing the `pre_state`, `action`, and
             `post_state`.
         """
-<<<<<<< HEAD
-        sas_triples = []
-        for i, step in enumerate(self):
-            if step.action == action:
-                triple = SAS(step.state, action, self[i + 1].state)
-                sas_triples.append(triple)
-=======
         sas_triples = set()
         for i, step in enumerate(self):
             if step.action == action:
                 triple = SAS(step.state, action, self[i + 1].state)
                 sas_triples.add(triple)
->>>>>>> 56084291
         return sas_triples
 
     def get_total_cost(self):
@@ -350,23 +260,15 @@
 
     def tokenize(self, Token: Type[Observation], **kwargs):
         """Tokenizes the steps in this trace.
-<<<<<<< HEAD
 
         Args:
             Token (Observation):
                 A subclass of `Observation`, defining the method of tokenization
                 for the steps.
-=======
-
-        Args:
-            Token (Observation):
-                A subclass of `Observation`, defining the method of tokenization
-                for the steps.
 
         Returns:
             A list of observation tokens, corresponding to the steps in the
             trace.
->>>>>>> 56084291
         """
 
         observations: List[Observation] = []
