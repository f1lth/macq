from collections import defaultdict
from dataclasses import dataclass
from typing import List, Type, Iterable, Callable, Set
from inspect import cleandoc
from rich.table import Table
from rich.text import Text
from . import Action, Step, State
from ..observation import Observation


@dataclass
class SAS:
    pre_state: State
    action: Action
    post_state: State

    def __hash__(self):
        return hash(
            str(self.pre_state.details())
            + self.action.details()
            + str(self.post_state.details())
        )


class Trace:
    """A state trace of a planning problem.

    A `list`-like object, where each element is a step of the state trace.

    Attributes:
        steps (list):
            The list of Step objcts constituting the trace.
        fluents (set):
            The set of fluents in the trace.
        actions (set):
            The set of actions in the trace.
    """

    class InvalidCostRange(Exception):
        """Raised when an invalid range to retrieve costs is provided."""

        def __init__(self, message):
            super().__init__(message)

    def __init__(self, steps: List[Step] = []):
        """Initializes a Trace with an optional list of steps.

        Args:
            steps (list):
                Optional; The list of steps in the trace. Defaults to an empty
                `list`.
        """
        self.steps = steps
        self.__reinit_actions_and_fluents()

    def __len__(self):
        return len(self.steps)

    def __setitem__(self, key: int, value: Step):
        self.steps[key] = value

    def __getitem__(self, key: int):
        return self.steps[key]

    def __delitem__(self, key: int):
        del self.steps[key]

    def __iter__(self):
        return iter(self.steps)

    def __reversed__(self):
        return reversed(self.steps)

    def __contains__(self, step: Step):
        return step in self.steps

    def append(self, step: Step):
        self.steps.append(step)
        self.__update_actions_and_fluents(step)

    def clear(self):
        self.steps.clear()
        self.fluents = set()
        self.actions = set()

    def copy(self):
        return self.steps.copy()

    def count(self, value: Step):
        return self.steps.count(value)

    def extend(self, iterable: Iterable[Step]):
        self.steps.extend(iterable)
        for step in iterable:
            self.__update_actions_and_fluents(step)

    def index(self, value: Step):
        return self.steps.index(value)

    def insert(self, index: int, item: Step):
        self.steps.insert(index, item)
        self.__update_actions_and_fluents(item)

    def pop(self):
        result = self.steps.pop()
        self.__reinit_actions_and_fluents()
        return result

    def remove(self, value: Step):
        self.steps.remove(value)
        self.__reinit_actions_and_fluents()

    def reverse(self):
        self.steps.reverse()

<<<<<<< HEAD
=======
    def sort(self, reverse: bool = False, key: Callable = lambda e: e.action.cost):
        self.steps.sort(reverse=reverse, key=key)

    def details(self, wrap=False):
        indent = " " * 2
        # Summarize class attributes
        details = Table.grid(expand=True)
        details.title = "Trace"
        details.add_column()
        details.add_row(
            cleandoc(
                f"""
            Attributes:
            {indent}{len(self)} steps
            {indent}{len(self.fluents)} fluents
            """
            )
        )
        steps = Table(
            title="Steps", box=None, show_edge=False, pad_edge=False, expand=True
        )
        steps.add_column("Step", justify="right", width=8)
        steps.add_column(
            "State",
            justify="center",
            overflow="ellipsis",
            max_width=100,
            no_wrap=(not wrap),
        )
        steps.add_column("Action", overflow="ellipsis", no_wrap=(not wrap))

        for step in self:
            action = step.action.details() if step.action else ""
            steps.add_row(str(step.index), step.state.details(), action)

        details.add_row(steps)

        return details

    def colorgrid(self, filter_func=lambda _: True, wrap=True):
        colorgrid = Table(
            title="Trace", box=None, show_edge=False, pad_edge=False, expand=False
        )
        colorgrid.add_column("Fluent", justify="right")
        colorgrid.add_column(
            header=Text("Step", justify="center"), overflow="fold", no_wrap=(not wrap)
        )
        colorgrid.add_row(
            "",
            "".join(
                [
                    "|" if i < len(self) and (i + 1) % 5 == 0 else " "
                    for i in range(len(self))
                ]
            ),
        )

        static = self.get_static_fluents()
        fluents = list(
            filter(
                filter_func,
                sorted(
                    self.fluents,
                    key=lambda f: float("inf") if f in static else len(str(f)),
                ),
            )
        )

        for fluent in fluents:
            step_str = ""
            for step in self:
                if step.state[fluent]:
                    step_str += "[green]"
                else:
                    step_str += "[red]"
                step_str += "■"

            colorgrid.add_row(str(fluent), step_str)

        return colorgrid

    def get_static_fluents(self):
        fstates = defaultdict(list)
        for step in self:
            for f, v in step.state.items():
                fstates[f].append(v)

        static = set()
        for f, states in fstates.items():
            if all(states) or not any(states):
                static.add(f)

        return static

>>>>>>> 658e7a7a
    def __update_actions_and_fluents(self, step: Step):
        """Updates the actions and fluents stored in this trace with any new ones from
        the provided step.

        Args:
            step (Step):
                The step to extract the possible new fluents and actions from.
        """
        self.fluents.update(step.state.keys())
        if step.action:
            self.actions.add(step.action)

    def __reinit_actions_and_fluents(self):
        """Reinitializes the actions and fluents stored in this trace, taking all current
        steps into account.
        """
        self.fluents = set()
        self.actions = set()
        for step in self.steps:
            self.__update_actions_and_fluents(step)

    def get_pre_states(self, action: Action):
        """Retrieves the list of states prior to the action in this trace.

        Args:
            action (Action):
                The action to retrieve pre-states for.

        Returns:
            The set of states prior to the action being performed in this
            trace.
        """
        prev_states = set()
        for step in self:
            if step.action == action:
                prev_states.add(step.state)
        return prev_states

    def get_post_states(self, action: Action):
        """Retrieves the list of states after the action in this trace.

        Args:
            action (Action):
                The action to retrieve post-states for.

        Returns:
            The set of states after the action was performed in this trace.
        """
        post_states = set()
        for i, step in enumerate(self):
            if step.action == action:
                post_states.add(self[i + 1].state)
        return post_states

    def get_sas_triples(self, action: Action) -> Set[SAS]:
        """Retrieves the list of (S,A,S') triples for the action in this trace.

        In a (S,A,S') triple, S is the pre-state, A is the action, and S' is
        the post-state.

        Args:
            action (Action):
                The action to retrieve (S,A,S') triples for.

        Returns:
            A `SAS` object, containing the `pre_state`, `action`, and
            `post_state`.
        """
        sas_triples = set()
        for i, step in enumerate(self):
            if step.action == action:
                triple = SAS(step.state, action, self[i + 1].state)
                sas_triples.add(triple)
        return sas_triples

    def get_total_cost(self):
        """Calculates the total cost of this trace.

        Returns:
            The total cost of all actions performed in the trace.
        """
        sum = 0
        for step in self.steps:
            if step.action:
                sum += step.action.cost
        return sum

    def get_slice_cost(self, start: int, end: int):
        """Calculates the total cost of a slice of this trace.

        Args:
            start (int):
                The start of the slice range. 1 <= start <= end.
            end (int):
                The end of the slice range. start <= end <= n, where n is the
                length of the trace (number of steps).

        Returns:
            The total cost of the slice of the trace.
        """

        if start < 1 or end < 1 or start > len(self) or end > len(self):
            raise self.InvalidCostRange(
                "Range supplied goes out of the feasible range."
            )
        if start > end:
            raise self.InvalidCostRange(
                "The start boundary must be smaller than the end boundary."
            )

        sum = 0
        for i in range(start - 1, end):
            if self[i].action:
                sum += self[i].action.cost
        return sum

    def get_steps(self, action: Action):
        """Retrieves all the Steps in the trace that use the specified action.

        Args:
            action (Action):
                The Action to retrieve corresponding steps for.

        Returns:
            The set of steps that use the specified action.

        """
        steps = set()
        for step in self:
            if step.action == action:
                steps.add(action)
        return steps

    def get_usage(self, action: Action):
        """Calculates how often an action was performed in this trace.

        Args:
            action (Action):
                The action to find the usage of.

        Returns:
            The frequency of the action in this trace. A percentage, calculated
            as the number of occurences of the action divided by the length of
            the trace (number of steps).
        """
        return len(self.get_steps(action)) / len(self)

    def tokenize(self, Token: Type[Observation], **kwargs):
        """Tokenizes the steps in this trace.

        Args:
            Token (Observation):
                A subclass of `Observation`, defining the method of tokenization
                for the steps.
            **kwargs (keyword arguments):
                Keyword arguments to pass into the Token function as parameters.

        Returns:
            A list of observation tokens, corresponding to the steps in the
            trace.
        """
        return [Token(step=step, **kwargs) for step in self]<|MERGE_RESOLUTION|>--- conflicted
+++ resolved
@@ -113,8 +113,6 @@
     def reverse(self):
         self.steps.reverse()
 
-<<<<<<< HEAD
-=======
     def sort(self, reverse: bool = False, key: Callable = lambda e: e.action.cost):
         self.steps.sort(reverse=reverse, key=key)
 
@@ -209,7 +207,6 @@
 
         return static
 
->>>>>>> 658e7a7a
     def __update_actions_and_fluents(self, step: Step):
         """Updates the actions and fluents stored in this trace with any new ones from
         the provided step.
