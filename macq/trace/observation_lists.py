--- conflicted
+++ resolved
@@ -1,4 +1,3 @@
-<<<<<<< HEAD
 from collections import defaultdict
 from warnings import warn
 from typing import Callable, Dict, List, Type, Set, Union
@@ -8,12 +7,8 @@
 from rich.text import Text
 from . import Trace, Action, SAS
 from ..observation import Observation
-=======
->>>>>>> 51a20969
 import macq.trace as TraceAPI
-from typing import List, Set, Type
-from ..observation import Observation
-from . import Trace
+
 
 class MissingToken(Exception):
     def __init__(self, message=None):
@@ -29,8 +24,6 @@
     # Disable methods
     generate_more = property()
     get_usage = property()
-    tokenize = property()
-<<<<<<< HEAD
 
     def __init__(
         self,
@@ -43,10 +36,7 @@
                 raise MissingToken()
             self.traces = []
             self.type = Token
-            trace: Trace
-            for trace in traces:
-                tokens = trace.tokenize(Token, **kwargs)
-                self.append(tokens)
+            self.tokenize(traces, **kwargs)
         else:
             self.traces = traces
 
@@ -66,16 +56,6 @@
                 fluents.update(list(obs.state.keys()))
         return fluents
 
-    def fetch_observations(self, query: dict) -> List[Set[Observation]]:
-        matches: List[Set[Observation]] = []
-=======
-    get_fluents = property()
-
-    def __init__(self, traces: TraceAPI.TraceList, Token: Type[Observation], **kwargs):
-        self.traces = []
-        self.type = Token
-        self.tokenize(traces, **kwargs)
-
     def tokenize(self, traces: TraceAPI.TraceList, **kwargs):
         trace: Trace
         for trace in traces:
@@ -83,8 +63,8 @@
             self.append(tokens)
 
     def fetch_observations(self, query: dict):
-        matches: List[Set[Observation]] = list()
->>>>>>> 51a20969
+        matches: List[Set[Observation]] = []
+
         trace: List[Observation]
         for i, trace in enumerate(self):
             matches.append(set())
