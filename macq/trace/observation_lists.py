<<<<<<< HEAD
from logging import warn
from typing import List, Type, Set
=======
from collections import defaultdict
from logging import warn
from typing import Callable, List, Type, Set
>>>>>>> 25b05c30
from inspect import cleandoc
from rich.console import Console
from rich.table import Table
from rich.text import Text
<<<<<<< HEAD
from . import Trace
=======
from . import Trace, Action, SAS
>>>>>>> 25b05c30
from ..observation import Observation
import macq.trace as TraceAPI


class ObservationLists(TraceAPI.TraceList):
    traces: List[List[Observation]]
    # Disable methods
    generate_more = property()
    get_usage = property()
    tokenize = property()

    def __init__(self, traces: TraceAPI.TraceList, Token: Type[Observation], **kwargs):
        self.traces = []
        self.type = Token
        trace: Trace
        for trace in traces:
            tokens = trace.tokenize(Token, **kwargs)
            self.append(tokens)

    def get_actions(self):
        actions = set()
        for obs_list in self:
            for obs in obs_list:
                action = obs.action
                if action is not None:
                    actions.add(action)
        return actions

    def get_fluents(self):
        fluents = set()
        for obs_list in self:
            for obs in obs_list:
                fluents.update(list(obs.state.keys()))
        return fluents

    def fetch_observations(self, query: dict):
        matches: List[Set[Observation]] = list()
        trace: List[Observation]
        for i, trace in enumerate(self):
            matches.append(set())
            for obs in trace:
                if obs.matches(query):  # if no matches, set can be empty
                    matches[i].add(obs)
        return matches  # list of sets of matching fluents from each trace

    def fetch_observation_windows(self, query: dict, left: int, right: int):
        windows = []
        matches = self.fetch_observations(query)
        trace: Set[Observation]
        for i, trace in enumerate(matches):  # note obs.index starts at 1 (index = i+1)
            for obs in trace:
                start = obs.index - left - 1
                end = obs.index + right
                windows.append(self[i][start:end])
        return windows

    def get_transitions(self, action: str):
        query = {"action": action}
        return self.fetch_observation_windows(query, 0, 1)

    def get_all_transitions(self):
        actions = self.get_actions()
        try:
            return {
                action: self.get_transitions(action.details()) for action in actions
            }
        except AttributeError:
            return {action: self.get_transitions(str(action)) for action in actions}

    def print(self, view="details", filter_func=lambda _: True, wrap=None):
        """Pretty prints the trace list in the specified view.

        Arguments:
            view ("details" | "color"):
                Specifies the view format to print in. "details" provides a
                detailed summary of each step in a trace. "color" provides a
                color grid, mapping fluents in a step to either red or green
                corresponding to the truth value.
            filter_func (function):
                Optional; Used to filter which fluents are printed in the
                colorgrid display.
            wrap (bool):
                Determines if the output is wrapped or cut off. Details defaults
                to cut off (wrap=False), color defaults to wrap (wrap=True).
        """
        console = Console()

        views = ["details", "color"]
        if view not in views:
            warn(f'Invalid view {view}. Defaulting to "details".')
            view = "details"

        obs_lists = []
        if view == "details":
            if wrap is None:
                wrap = False
            obs_lists = [self._details(obs_list, wrap=wrap) for obs_list in self]

        elif view == "color":
            if wrap is None:
                wrap = True
            obs_lists = [
                self._colorgrid(obs_list, filter_func=filter_func, wrap=wrap)
                for obs_list in self
            ]

        for obs_list in obs_lists:
            console.print(obs_list)
            print()

<<<<<<< HEAD
    @staticmethod
    def _details(obs_list: List[Observation], wrap: bool):
=======
    def _details(self, obs_list: List[Observation], wrap: bool):
>>>>>>> 25b05c30
        indent = " " * 2
        # Summarize class attributes
        details = Table.grid(expand=True)
        details.title = "Trace"
        details.add_column()
        details.add_row(
            cleandoc(
                f"""
            Attributes:
            {indent}{len(obs_list)} steps
<<<<<<< HEAD
=======
            {indent}{len(self.get_fluents())} fluents
>>>>>>> 25b05c30
            """
            )
        )
        steps = Table(
            title="Steps", box=None, show_edge=False, pad_edge=False, expand=True
        )
        steps.add_column("Step", justify="right", width=8)
        steps.add_column(
            "State",
            justify="center",
            overflow="ellipsis",
            max_width=100,
            no_wrap=(not wrap),
        )
        steps.add_column("Action", overflow="ellipsis", no_wrap=(not wrap))

        for obs in obs_list:
            action = obs.action.details() if obs.action else ""
            steps.add_row(str(obs.index), obs.state.details(), action)

        details.add_row(steps)

        return details

    @staticmethod
    def _colorgrid(obs_list: List[Observation], filter_func: Callable, wrap: bool):
        colorgrid = Table(
            title="Trace", box=None, show_edge=False, pad_edge=False, expand=False
        )
        colorgrid.add_column("Fluent", justify="right")
        colorgrid.add_column(
            header=Text("Step", justify="center"), overflow="fold", no_wrap=(not wrap)
        )
        colorgrid.add_row(
            "",
            "".join(
                [
                    "|" if i < len(obs_list) and (i + 1) % 5 == 0 else " "
                    for i in range(len(obs_list))
                ]
            ),
        )

<<<<<<< HEAD
        # TODO: get, sort, and filter fluents

        static = obs_list.get_static_fluents()
=======
        static = ObservationLists.get_obs_static_fluents(obs_list)
>>>>>>> 25b05c30
        fluents = list(
            filter(
                filter_func,
                sorted(
<<<<<<< HEAD
                    obs_list.fluents,
=======
                    ObservationLists.get_obs_fluents(obs_list),
>>>>>>> 25b05c30
                    key=lambda f: float("inf") if f in static else len(str(f)),
                ),
            )
        )

        for fluent in fluents:
            step_str = ""
            for obs in obs_list:
                if obs.state[fluent]:
                    step_str += "[green]"
                else:
                    step_str += "[red]"
                step_str += "■"

            colorgrid.add_row(str(fluent), step_str)

<<<<<<< HEAD
        return colorgrid
=======
        return colorgrid

    @staticmethod
    def get_obs_fluents(obs_list: List[Observation]):
        fluents = set()
        for obs in obs_list:
            fluents.update(list(obs.state.keys()))
        return fluents

    @staticmethod
    def get_obs_static_fluents(obs_list: List[Observation]):
        fstates = defaultdict(list)
        for obs in obs_list:
            for f, v in obs.state.items():
                fstates[f].append(v)

        static = set()
        for f, states in fstates.items():
            if all(states) or not any(states):
                static.add(f)

        return static

    def get_sas_triples(self, action: Action) -> List[SAS]:
        """Retrieves the list of (S,A,S') triples for the action in this trace.

        In a (S,A,S') triple, S is the pre-state, A is the action, and S' is
        the post-state.

        Args:
            action (Action):
                The action to retrieve (S,A,S') triples for.

        Returns:
            A `SAS` object, containing the `pre_state`, `action`, and
            `post_state`.
        """
        sas_triples = []
        for obs_list in self:
            for i, obs in enumerate(obs_list):
                if obs.action == action:
                    triple = SAS(obs.state, action, self[i + 1].state)
                    sas_triples.append(triple)
        return sas_triples
>>>>>>> 25b05c30
<|MERGE_RESOLUTION|>--- conflicted
+++ resolved
@@ -1,20 +1,11 @@
-<<<<<<< HEAD
-from logging import warn
-from typing import List, Type, Set
-=======
 from collections import defaultdict
 from logging import warn
 from typing import Callable, List, Type, Set
->>>>>>> 25b05c30
 from inspect import cleandoc
 from rich.console import Console
 from rich.table import Table
 from rich.text import Text
-<<<<<<< HEAD
-from . import Trace
-=======
 from . import Trace, Action, SAS
->>>>>>> 25b05c30
 from ..observation import Observation
 import macq.trace as TraceAPI
 
@@ -125,12 +116,7 @@
             console.print(obs_list)
             print()
 
-<<<<<<< HEAD
-    @staticmethod
-    def _details(obs_list: List[Observation], wrap: bool):
-=======
     def _details(self, obs_list: List[Observation], wrap: bool):
->>>>>>> 25b05c30
         indent = " " * 2
         # Summarize class attributes
         details = Table.grid(expand=True)
@@ -141,10 +127,7 @@
                 f"""
             Attributes:
             {indent}{len(obs_list)} steps
-<<<<<<< HEAD
-=======
             {indent}{len(self.get_fluents())} fluents
->>>>>>> 25b05c30
             """
             )
         )
@@ -188,22 +171,12 @@
             ),
         )
 
-<<<<<<< HEAD
-        # TODO: get, sort, and filter fluents
-
-        static = obs_list.get_static_fluents()
-=======
         static = ObservationLists.get_obs_static_fluents(obs_list)
->>>>>>> 25b05c30
         fluents = list(
             filter(
                 filter_func,
                 sorted(
-<<<<<<< HEAD
-                    obs_list.fluents,
-=======
                     ObservationLists.get_obs_fluents(obs_list),
->>>>>>> 25b05c30
                     key=lambda f: float("inf") if f in static else len(str(f)),
                 ),
             )
@@ -220,9 +193,6 @@
 
             colorgrid.add_row(str(fluent), step_str)
 
-<<<<<<< HEAD
-        return colorgrid
-=======
         return colorgrid
 
     @staticmethod
@@ -266,5 +236,4 @@
                 if obs.action == action:
                     triple = SAS(obs.state, action, self[i + 1].state)
                     sas_triples.append(triple)
-        return sas_triples
->>>>>>> 25b05c30
+        return sas_triples