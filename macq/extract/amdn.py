--- conflicted
+++ resolved
@@ -1,11 +1,9 @@
-<<<<<<< HEAD
+""".. include:: ../../docs/extract/amdn.md"""
+
 from macq.trace import Fluent, Action # for typing
 from macq.extract.learned_action import LearnedAction
 from nnf.operators import implies
-=======
-""".. include:: ../../docs/extract/amdn.md"""
-
->>>>>>> 57cb1f42
+
 import macq.extract as extract
 from typing import Dict, List, Optional, Union, Hashable
 from nnf import Aux, Var, And, Or
