from typing import Set, Union
from json import loads, dumps
from ..utils import ComplexEncoder
from .learned_action import LearnedAction
from ..trace import Fluent


class Model:
    """Action model.

    An action model representing a planning domain. The characteristics of the
    model are dependent on the extraction technique used to obtain the model.

    Attributes:
        fluents (set):
            The set of fluents in the domain.
        actions (set):
            The set of actions in the domain. Actions include their
            preconditions, add effects, and delete effects. The nature of the
            action attributes characterize the model.
    """

    def __init__(
        self, fluents: Union[Set[str], Set[Fluent]], actions: Set[LearnedAction]
    ):
        """Initializes a Model with a set of fluents and a set of actions.

        Args:
            fluents (set):
                The set of fluents in the model.
            actions (set):
                The set of actions in the model.
        """
        self.fluents = fluents
        self.actions = actions

    def __eq__(self, other):
        if not isinstance(other, Model):
            return False
        self_fluent_type, other_fluent_type = type(list(self.fluents)[0]), type(
            list(other.fluents)[0]
        )
        if self_fluent_type == other_fluent_type:
            return self.fluents == other.fluents and self.actions == other.actions
        if self_fluent_type == str:
            return set(map(lambda f: str(f), other.fluents)) == self.fluents
        if other_fluent_type == str:
            return set(map(lambda f: str(f), self.fluents)) == other.fluents

    def details(self):
        # Set the indent width
        indent = " " * 2
        string = "Model:\n"
        # Map fluents to a comma separated string of the fluent names
<<<<<<< HEAD
        try:
            string += f"{indent}Fluents: {', '.join(self.fluents)}\n"
        except TypeError:
            string += f"{indent}Fluents: {', '.join(map(str,self.fluents))}\n"
=======
        string += f"{indent}Fluents: {', '.join(map(str,self.fluents))}\n"
>>>>>>> 2b68aedf

        # Map the actions to a summary of their names, preconditions, add
        # effects and delete effects
        string += f"{indent}Actions:\n"
        for line in self._get_action_details().splitlines():
            string += f"{indent * 2}{line}\n"
        return string

    def _get_action_details(self):
        # Set the indent width
        indent = " " * 2
        details = ""
        for action in self.actions:
            details += action.details() + ":\n"
            details += f"{indent}precond:\n"
            for f in action.precond:
                details += f"{indent * 2}{f}\n"
            details += f"{indent}add:\n"
            for f in action.add:
                details += f"{indent * 2}{f}\n"
            details += f"{indent}delete:\n"
            for f in action.delete:
                details += f"{indent * 2}{f}\n"

        return details

    def serialize(self, filepath: str = None):
        """Serializes the model into a json string.

        Args:
            filepath (str):
                Optional; If supplied, the json string will be written to the
                filepath.

        Returns:
            A string in json format representing the model.
        """

        serial = dumps(self._serialize(), cls=ComplexEncoder)
        if filepath is not None:
            with open(filepath, "w") as fp:
                fp.write(serial)
        return serial

    def _serialize(self):
        return dict(fluents=list(self.fluents), actions=list(self.actions))

    @staticmethod
    def deserialize(string: str):
        """Deserializes a json string into a Model.

        Args:
            string (str):
                The json string representing a model.

        Returns:
            A Model object matching the one specified by `string`.
        """
        return Model._from_json(loads(string))

    @classmethod
    def _from_json(cls, data: dict):
        actions = set(map(LearnedAction._deserialize, data["actions"]))
        return cls(set(data["fluents"]), actions)<|MERGE_RESOLUTION|>--- conflicted
+++ resolved
@@ -52,14 +52,7 @@
         indent = " " * 2
         string = "Model:\n"
         # Map fluents to a comma separated string of the fluent names
-<<<<<<< HEAD
-        try:
-            string += f"{indent}Fluents: {', '.join(self.fluents)}\n"
-        except TypeError:
-            string += f"{indent}Fluents: {', '.join(map(str,self.fluents))}\n"
-=======
         string += f"{indent}Fluents: {', '.join(map(str,self.fluents))}\n"
->>>>>>> 2b68aedf
 
         # Map the actions to a summary of their names, preconditions, add
         # effects and delete effects
