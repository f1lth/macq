from .model import Model, LearnedAction
<<<<<<< HEAD
from .extract import Extract, modes, IncompatibleObservationToken, Slaf
=======
from .extract import Extract, modes, IncompatibleObservationToken, SLAF
>>>>>>> 267ef971

__all__ = [
    "Model",
    "Extract",
    "modes",
    "IncompatibleObservationToken",
    "LearnedAction",
<<<<<<< HEAD
    "Slaf",
=======
    "SLAF",
>>>>>>> 267ef971
]<|MERGE_RESOLUTION|>--- conflicted
+++ resolved
@@ -1,9 +1,5 @@
 from .model import Model, LearnedAction
-<<<<<<< HEAD
-from .extract import Extract, modes, IncompatibleObservationToken, Slaf
-=======
 from .extract import Extract, modes, IncompatibleObservationToken, SLAF
->>>>>>> 267ef971
 
 __all__ = [
     "Model",
@@ -11,9 +7,5 @@
     "modes",
     "IncompatibleObservationToken",
     "LearnedAction",
-<<<<<<< HEAD
-    "Slaf",
-=======
     "SLAF",
->>>>>>> 267ef971
 ]