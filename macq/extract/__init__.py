<<<<<<< HEAD
from .model import Model, ModelAction
from .extract import Extract, modes, IncompatibleObservationToken, Slaf
=======
from .model import Model, LearnedAction
from .extract import Extract, modes, IncompatibleObservationToken
>>>>>>> 658e7a7a

__all__ = [
    "Model",
    "Extract",
    "modes",
    "IncompatibleObservationToken",
<<<<<<< HEAD
    "ModelAction",
    "Slaf",
=======
    "LearnedAction",
>>>>>>> 658e7a7a
]<|MERGE_RESOLUTION|>--- conflicted
+++ resolved
@@ -1,20 +1,11 @@
-<<<<<<< HEAD
-from .model import Model, ModelAction
+from .model import Model, LearnedAction
 from .extract import Extract, modes, IncompatibleObservationToken, Slaf
-=======
-from .model import Model, LearnedAction
-from .extract import Extract, modes, IncompatibleObservationToken
->>>>>>> 658e7a7a
 
 __all__ = [
     "Model",
     "Extract",
     "modes",
     "IncompatibleObservationToken",
-<<<<<<< HEAD
-    "ModelAction",
+    "LearnedAction",
     "Slaf",
-=======
-    "LearnedAction",
->>>>>>> 658e7a7a
 ]