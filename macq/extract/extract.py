from dataclasses import dataclass
from typing import List
from enum import Enum, auto
from .observer import Observer
from ..observation import Observation
from ..trace import ObservationList, Action, State


@dataclass
class SAS:
    pre_state: State
    action: Action
    post_state: State


class IncompatibleObservationToken(Exception):
    def __init__(
        self,
        message="The observations are not compatible with the extraction technique.",
    ):
        super().__init__(message)


class modes(Enum):
    """Model extraction techniques.

    An Enum where each value represents a model extraction technique.
    """

    OBSERVER = auto()


class Extract:
    """Extracts models from observations.

    The Extract class uses an extraction method to retrieve an action Model
    from state observations.
    """

    def __new__(cls, observations: ObservationList, mode: modes):
        """Extracts a Model object.

        Extracts a model from the observations using the specified extraction
        technique.

        Args:
            observations (ObservationList):
                The state observations to extract the model from.
            mode (Enum):
                The extraction technique to use.

        Returns:
            A Model object. The model's characteristics are determined by the
            extraction technique used.
        """
<<<<<<< HEAD
        if mode == modes.OBSERVER:
            return Observer(observations)

    @staticmethod
    def get_transitions(action: Action, observations: List[List[Observation]]):
        sas_triples = []
        trace_obs: List[Observation]
        for trace_obs in observations:
            for obs in trace_obs:
                if obs.step.action == action:
                    triple = SAS(
                        obs.step.state, action, trace_obs[obs.index + 1].step.state
                    )
                    sas_triples.append(triple)
        return sas_triples
=======

        techniques = {
            modes.OBSERVER: Observer,
        }

        return techniques[mode](observations)
>>>>>>> e536a4f6
<|MERGE_RESOLUTION|>--- conflicted
+++ resolved
@@ -14,10 +14,9 @@
 
 
 class IncompatibleObservationToken(Exception):
-    def __init__(
-        self,
-        message="The observations are not compatible with the extraction technique.",
-    ):
+    def __init__(self, token, technique, message=None):
+        if message is None:
+            message = f"Observations of type {token.__name__} are not compatible with the {technique.__name__} extraction technique."
         super().__init__(message)
 
 
@@ -53,27 +52,8 @@
             A Model object. The model's characteristics are determined by the
             extraction technique used.
         """
-<<<<<<< HEAD
-        if mode == modes.OBSERVER:
-            return Observer(observations)
-
-    @staticmethod
-    def get_transitions(action: Action, observations: List[List[Observation]]):
-        sas_triples = []
-        trace_obs: List[Observation]
-        for trace_obs in observations:
-            for obs in trace_obs:
-                if obs.step.action == action:
-                    triple = SAS(
-                        obs.step.state, action, trace_obs[obs.index + 1].step.state
-                    )
-                    sas_triples.append(triple)
-        return sas_triples
-=======
-
         techniques = {
             modes.OBSERVER: Observer,
         }
 
-        return techniques[mode](observations)
->>>>>>> e536a4f6
+        return techniques[mode](observations)