from dataclasses import dataclass
from enum import Enum, auto
from ..trace import ObservationLists, Action, State
from .model import Model
from .observer import Observer
<<<<<<< HEAD
from .slaf import Slaf
from ..observation import Observation
from ..trace import ObservationLists, Action, State
=======
from .SLAF import SLAF
>>>>>>> 267ef971


@dataclass
class SAS:
    pre_state: State
    action: Action
    post_state: State


class IncompatibleObservationToken(Exception):
    def __init__(self, token, technique, message=None):
        if message is None:
            message = f"Observations of type {token.__name__} are not compatible with the {technique.__name__} extraction technique."
        super().__init__(message)


class modes(Enum):
    """Model extraction techniques.

    An Enum where each value represents a model extraction technique.
    """

    OBSERVER = auto()
    SLAF = auto()


class Extract:
    """Extracts models from observations.

    The Extract class uses an extraction method to retrieve an action Model
    from state observations.
    """

<<<<<<< HEAD
    def __new__(cls, obs_lists: ObservationLists, mode: modes):
=======
    def __new__(cls, obs_lists: ObservationLists, mode: modes, **kwargs) -> Model:
>>>>>>> 267ef971
        """Extracts a Model object.

        Extracts a model from the observations using the specified extraction
        technique.

        Args:
            obs_lists (ObservationList):
                The state observations to extract the model from.
            mode (Enum):
                The extraction technique to use.
            **kwargs: (keyword arguments)
                Any extra arguments to supply to the extraction technique.

        Returns:
            A Model object. The model's characteristics are determined by the
            extraction technique used.
        """
        techniques = {
            modes.OBSERVER: Observer,
<<<<<<< HEAD
            modes.SLAF: Slaf,
=======
            modes.SLAF: SLAF,
>>>>>>> 267ef971
        }
        if mode == modes.SLAF:
            # only allow one trace
            assert (
                len(obs_lists) == 1
            ), "The SLAF extraction technique only takes one trace."

<<<<<<< HEAD
        return techniques[mode](obs_lists)
=======
        return techniques[mode](obs_lists, **kwargs)
>>>>>>> 267ef971
<|MERGE_RESOLUTION|>--- conflicted
+++ resolved
@@ -3,13 +3,7 @@
 from ..trace import ObservationLists, Action, State
 from .model import Model
 from .observer import Observer
-<<<<<<< HEAD
-from .slaf import Slaf
-from ..observation import Observation
-from ..trace import ObservationLists, Action, State
-=======
 from .SLAF import SLAF
->>>>>>> 267ef971
 
 
 @dataclass
@@ -43,11 +37,7 @@
     from state observations.
     """
 
-<<<<<<< HEAD
-    def __new__(cls, obs_lists: ObservationLists, mode: modes):
-=======
     def __new__(cls, obs_lists: ObservationLists, mode: modes, **kwargs) -> Model:
->>>>>>> 267ef971
         """Extracts a Model object.
 
         Extracts a model from the observations using the specified extraction
@@ -67,11 +57,7 @@
         """
         techniques = {
             modes.OBSERVER: Observer,
-<<<<<<< HEAD
-            modes.SLAF: Slaf,
-=======
             modes.SLAF: SLAF,
->>>>>>> 267ef971
         }
         if mode == modes.SLAF:
             # only allow one trace
@@ -79,8 +65,4 @@
                 len(obs_lists) == 1
             ), "The SLAF extraction technique only takes one trace."
 
-<<<<<<< HEAD
-        return techniques[mode](obs_lists)
-=======
-        return techniques[mode](obs_lists, **kwargs)
->>>>>>> 267ef971
+        return techniques[mode](obs_lists, **kwargs)