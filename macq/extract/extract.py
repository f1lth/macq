--- conflicted
+++ resolved
@@ -1,16 +1,8 @@
 from dataclasses import dataclass
 from enum import Enum, auto
-<<<<<<< HEAD
-
-from . import Model
-from ..trace import ObservationLists, Action, State
-
-# Techniques
-=======
 from ..trace import Action, State
 from ..observation import ObservationLists
 from .model import Model
->>>>>>> 681fbfd5
 from .observer import Observer
 from .slaf import SLAF
 from .arms import ARMS
