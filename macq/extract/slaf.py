import macq.extract as extract
from typing import Set, Union
from nnf import Var, Or, And, true, false, config
from bauhaus import Encoding
from .model import Model
from ..observation import AtomicPartialObservation
from ..trace import ObservationLists

e = Encoding()


class Slaf:
    """Slaf model extraction method.

    Extracts a Model from state observations using the SLAF technique. The AS-STRIPS-SLAF
    algorithm is used to extract the effects of actions given a trace/observation. The algorithm
    is incapable of finding the preconditions of those actions, however.

    Note that SLAF learns partially observable, deterministic action models, and thus takes
    PartialObservation as the token type.

    The AS-STRIPS-SLAF algorithm works by defining "action propositions" for each action that define
    the possible preconditions, effects, or lack-thereof of that action and every possible fluent. A
    propositional formula is updated as each step is iterated through, and kept in a "fluent-factored form"
    that specifies the possible "explanations" behind each fluent being true, false, or unaffected. As actions
    are taken and states observed, these reasonings are updated and simplified. (Note that the pieces of the formula
    are stored carefully so as to easily conjoin them into one CNF formula later). Once all steps in the trace
    have been iterated through, the CNF formula is created, and all possible fluents/action propositions are
    iterated through to determine which ones are entailed. This information is then used to extract the Model.

    A debugging mode is supplied to help the user track any fluents they desire and to examine this fluent-
    factored form and its evolution through the steps.
    """

    # only need one true and one false
    top = true
    bottom = false

    def __new__(cls, o_list: ObservationLists):
        """Creates a new Model object.

        Args:
            o_list (ObservationList):
                The state observations to extract the model from.
        Raises:
            IncompatibleObservationToken:
                Raised if the observations are not identity observation.
        """
        if o_list.type is not AtomicPartialObservation:
            raise extract.IncompatibleObservationToken(o_list.type, Slaf)
        entailed = Slaf.__as_strips_slaf(o_list)
        # return the Model
        return Slaf.__sort_results(o_list, entailed)

    @staticmethod
    def __get_initial_fluent_factored(o_list: ObservationLists):
        """Gets the initial fluent-factored formula of an observation/trace.

        Args:
            o_list (ObservationList):
                The observation list to extract the fluent-factored formula from.

        Returns:
            A list of dictionaries that holds the fluent-factored formula.
        """
        top = Slaf.top
        bottom = Slaf.bottom
        fluents = set()
        # get all the base fluents
        fluents.update([f for obs in o_list for token in obs for f in token.state])

        # set up the initial fluent factored form for the problem
        raw_fluent_factored = {}
        for f in fluents:
            phi = {}
            phi["fluent"] = Var(f)
            phi["pos expl"] = {top}
            phi["neg expl"] = {top}
            phi["neutral"] = {top}
            raw_fluent_factored[f] = phi
        return raw_fluent_factored

    @staticmethod
    def __remove_subsumed_clauses(phi_form: Set):
        """Removes subsumed clauses to simplify the given formula.
        This is step 2. of AS-STRIPS-SLAF, however this step was taken as the formula was
        progressively created instead of once at the end, for efficiency purposes.

        Args:
            phi_form (Set):
                The set (conjunction) of formulas to simplify.
        """
        to_del = set()
        # if the overall phi formula (conjunction) has false, throw everything out
        if false in phi_form:
            phi_form.clear()
            return
        # eliminate subsumed clauses by comparing each formula with the others
        for f in phi_form:
            for other in phi_form:
                # simplify the formulas to sets of strings for comparison purposes
                if isinstance(f, Or) or isinstance(f, And):
                    f_set = {str(o) for o in f.children}
                else:
                    f_set = {str(f)}
                if not isinstance(other, Var):
                    other_set = {str(o) for o in other.children}
                    # if the subformula is a conjunction and has false in it, throw it out
                    if isinstance(other, And):
                        if "false" in other_set:
                            to_del.add(other)
                            break
                    # if the subformula is a disjunction and has true in it, throw it out
                    elif isinstance(other, Or):
                        if "true" in other_set:
                            to_del.add(other)
                            break
                    # otherwise, if the subformula can be represented by a smaller subformula, throw it out.
                    # also, "true" and "false" are empty sets, and unless we have one of the two cases above, we need to
                    # prevent them from throwing out formulas unnecessarily
                    if (
                        f_set.issubset(other_set)
                        and f_set != other_set
                        and f != true
                        and f != false
                    ):
                        to_del.add(other)
        # discard unnecessary formulas
        for t in to_del:
            phi_form.discard(t)

    @staticmethod
    def __or_refactor(maybe_lit: Union[Or, Var]):
        """Converts a "Var" fluent to an "Or" fluent.

        Args:
            maybe_lit (Union[Or, Var]):
                Fluent that is either type "Or" or "Var."

        Returns:
            A corresponding fluent of type "Or."
        """
        return Or([maybe_lit]) if isinstance(maybe_lit, Var) else maybe_lit

    @staticmethod
    def __sort_results(observations: ObservationLists, entailed: Set):
        """Generates a `Model` given the set of entailed propositions.

        Args:
            observations (ObservationLists):
                The observations supplied for extraction.
            entailed (Set)
                The set of propositions that were found to be entailed.

        Returns:
            The extracted `Model`.
        """
        learned_actions = {}
        base_fluents = {}
        model_fluents = set()
        # iterate through each step
        for o in observations:
            for token in o:
                # if an action was taken on this step
                if token.action:
                    # set up a base LearnedAction with the known information
                    learned_actions[str(token.action)] = extract.LearnedAction(
                        token.action.name,
                        token.action.obj_params,
                        cost=token.action.cost,
                    )
        # iterate through all entailed propositions
        for e in entailed:
            precond = " is a precondition of "
            effect = " causes "
            neutral = " has no effect on "
            e = str(e)
            # if this proposition holds information about a precondition
            if precond in e:
                # split to separate precondition and action, get rid of extra brackets
                info_split = e[1:-1].split(precond)
                precond = info_split[0]
                action = info_split[1]
<<<<<<< HEAD
                # add brackets
                precond = "".join(["(", precond, ")"])
                # update the precondition of this action
=======
                # update the precondition of this action with the appropriate fluent
>>>>>>> 2f9e2edc
                learned_actions[action].update_precond({precond})
            # if this proposition holds information about an effect
            elif effect in e:
                # split to separate effect and action, get rid of extra brackets
                info_split = e[1:-1].split(effect)
                action = info_split[0]
                effect = info_split[1]
                # update either add or delete effects appropriately
                if "~" in effect:
<<<<<<< HEAD
                    # get rid of "~", add brackets
                    effect = "".join(["(", effect[1:], ")"])
                    # update the delete effects of this action
                    learned_actions[action].update_delete({effect})
                else:
                    # add brackets
                    effect = "".join(["(", effect, ")"])
                    # update the add effects of this action
=======
                    # get rid of "~"
                    effect = effect[1:]
                    # update the delete effects of this action with the appropriate fluent
                    learned_actions[action].update_delete({effect})
                else:
                    # update the add effects of this action with the appropriate fluent
>>>>>>> 2f9e2edc
                    learned_actions[action].update_add({effect})
            else:
                # regular fluent (not an action proposition) is entailed
                if not neutral in e:
                    model_fluents.add(e)
        return Model(model_fluents, set(learned_actions.values()))

    @staticmethod
    def __as_strips_slaf(o_list: ObservationLists):
        """Implements the AS-STRIPS-SLAF algorithm from section 5.3 of the SLAF paper.
        Iterates through the action/observation pairs of each observation/trace, returning
        a fluent-factored transition belief formula that filters according to that action/observation.
        The transition belief formulas for each trace/observation are conjoined to get one final formula,
        which is then solved using a SAT solver to extract models.

        Args:
            o_list (ObservationList):
                The list of observations/traces to apply the filtering algorithm to.
                NOTE: with the current implementation, SLAF only works with a single trace.

        Returns:
            The set of fluents that are entailed.
        """

        # ask the user if they want to run in debug mode
        inputOK = False
        while not inputOK:
            inputOK = True
            user_input = input(
                "Do you want to run the algorithm in debug mode, where you can track the progression of individual fluents? (y/n)"
            )
            if user_input == "y":
                debug = True
                print("\nRunning in debug mode...\n")
            elif user_input == "n":
                debug = False
                print("\nRunning normally...\n")
            else:
                inputOK = False
                print("Invalid input.")

        global e
        top = Slaf.top
        bottom = Slaf.bottom
        validity_constraints = set()
        all_var = set()

        # get the fluent factored formula
        raw_fluent_factored = Slaf.__get_initial_fluent_factored(o_list)
        # get all base fluents to check entailments later
        all_var.update([phi["fluent"] for phi in raw_fluent_factored.values()])
        # iterate through every observation
        for obs in o_list:
            # more options if the user is in debug mode
            if debug:
                all_f_details = [f["fluent"].name for f in raw_fluent_factored.values()]
                all_f_details.sort()
                for f in all_f_details:
                    print(f)
                to_obs = []
                user_input = ""
                while user_input != "x":
                    user_input = input(
                        "Which fluents do you want to observe? Enter 'x' when you are finished.\n"
                    )
                    if user_input in all_f_details:
                        to_obs.append(user_input)
                        print(user_input + " added to the debugging list.")
                    else:
                        if user_input != "x":
                            print("The fluent you entered is invalid.")

            # iterate through all tokens (action/observation pairs) in this observation/trace
            for token in obs:
                if debug:
                    print("-" * 100)
                """Steps 1. (d)-(e) of AS-STRIPS-SLAF.
                Steps (d)-(e) are done first as the action-observation order of SLAF is opposite to that of
                how steps are stored in macq."""
                all_o = []
                # retrieve list of observations from the current state. Missing fluents are not taken into account.
                for f in token.state:
                    if token.state[f] != None:
                        if token.state[f]:
                            all_o.append(str(Var(f)))
                        else:
                            all_o.append(str(~Var(f)))

                """Iterate through every fluent in the fluent-factored transition belief formula and take
                account of all of the current observations BEFORE the next action is taken.
                If this fluent is observed, update the formula accordingly.
                Since we know the fluent is now true, the prior possible explanation for the fluent being true
                (involving past actions, etc) are now set to the neutral explanation; that is, one of those explanations
                has to be true in order for the prior action to have no effect on the fluent currently being true.
                The opposite happens if the fluent is observed to be false.
                If the fluent is not observed to be either true or false (it is missing), then nothing happens."""
                for phi in raw_fluent_factored.values():
                    f = phi["fluent"]
                    if str(f) in all_o:
                        phi["neutral"].update([p.simplify() for p in phi["pos expl"]])
                        phi["pos expl"] = {top}
                        phi["neg expl"] = {bottom}
                        if debug and str(f) in to_obs:
                            print(
                                f"{f} was observed to be true after the previous action was taken."
                            )
                    elif str(~f) in all_o:
                        phi["neutral"].update([n.simplify() for n in phi["neg expl"]])
                        phi["pos expl"] = {bottom}
                        phi["neg expl"] = {top}
                        if debug and str(f) in to_obs:
                            print(
                                f"{f} was observed to be false after the previous action was taken."
                            )
                # display current updates
                if debug:
                    print("Update according to observations.")
                    for obj in to_obs:
                        f_str = raw_fluent_factored[obj]["fluent"].name
                        print("\nfluent: " + f_str)
                        print("\npossible expl. for fluent being true:")
                        for f in phi["pos expl"]:
                            if f == top:
                                print("true")
                            elif f == bottom:
                                print("false")
                            else:
                                e.pprint(f)
                        print("\npossible expl. for fluent being false:")
                        for f in phi["neg expl"]:
                            if f == top:
                                print("true")
                            elif f == bottom:
                                print("false")
                            else:
                                e.pprint(f)
                        print("\npossible expl. for fluent being unaffected:")
                        for f in phi["neutral"]:
                            if f == top:
                                print("true")
                            elif f == bottom:
                                print("false")
                            else:
                                e.pprint(f)
                    print()

                """Steps 1. (a)-(c) of AS-STRIPS-SLAF.
                Creates new action propositions if necessary, as well as updates every fluent in the
                fluent-factored transition belief formula with information from the last step.
                Finally, validity constraints are added (section 5.2 of the SLAF paper) and the clauses are simplified
                (step 2 of the AS-STRIPS-SLAF algorithm).
                """
                a = token.action
                # ensures that the action is not None (happens on the last step of a trace)
                if a:
                    # iterate through every fluent in the fluent-factored transition belief formula
                    for phi in raw_fluent_factored.values():
                        f = phi["fluent"]

                        # create action propositions
                        pos_precond = Var(f"({f} is a precondition of {a})")
                        neg_precond = Var(f"(~{f} is a precondition of {a})")
                        pos_effect = Var(f"({a} causes {f})")
                        neg_effect = Var(f"({a} causes ~{f})")
                        neutral = Var(f"({a} has no effect on {f})")

                        all_var.update(
                            [pos_precond, neg_precond, pos_effect, neg_effect, neutral]
                        )

                        # update the fluent-factored formula
                        all_phi_pos = [p.simplify() for p in phi["pos expl"]]
                        all_phi_neg = [n.simplify() for n in phi["neg expl"]]
                        all_phi_neut = [n.simplify() for n in phi["neutral"]]
                        phi["pos expl"] = set()
                        phi["neg expl"] = set()

                        phi["neutral"].update(
                            [(~pos_precond | p).simplify() for p in all_phi_pos]
                        )
                        phi["neutral"].update(
                            [(~neg_precond | n).simplify() for n in all_phi_neg]
                        )

                        phi["pos expl"].add(pos_effect | neutral)
                        phi["pos expl"].add(pos_effect | ~neg_precond)
                        phi["pos expl"].update(
                            [(pos_effect | p).simplify() for p in all_phi_pos]
                        )

                        phi["neg expl"].add(neg_effect | neutral)
                        phi["neg expl"].add(neg_effect | ~pos_precond)
                        phi["neg expl"].update(
                            [(neg_effect | n).simplify() for n in all_phi_neg]
                        )

                        # add validity constraints
                        validity_constraints.add(pos_effect | neg_effect | neutral)
                        validity_constraints.add((~pos_effect | ~neg_effect))
                        validity_constraints.add(~neg_effect | ~neutral)
                        validity_constraints.add(~pos_effect | ~neutral)
                        validity_constraints.add(~pos_precond | ~neg_precond)

                        # simplify each clause
                        Slaf.__remove_subsumed_clauses(phi["pos expl"])
                        Slaf.__remove_subsumed_clauses(phi["neg expl"])
                        Slaf.__remove_subsumed_clauses(phi["neutral"])
                # display current updates
                if debug:
                    if a:
                        print("\nAction taken: " + str(a) + "\n")
                        for obj in to_obs:
                            f_str = raw_fluent_factored[obj]["fluent"].name
                            print("\nfluent: " + f_str)
                            print(
                                "\npossible expl. for fluent being true after "
                                + str(a)
                                + ":"
                            )
                            for f in phi["pos expl"]:
                                if f == top:
                                    print("true")
                                elif f == bottom:
                                    print("false")
                                else:
                                    e.pprint(f)
                            print(
                                "\npossible expl. for fluent being false after "
                                + str(a)
                                + ":"
                            )
                            for f in phi["neg expl"]:
                                if f == top:
                                    print("true")
                                elif f == bottom:
                                    print("false")
                                else:
                                    e.pprint(f)
                            print(
                                "\npossible expl. for fluent being unaffected after "
                                + str(a)
                                + ":"
                            )
                            for f in phi["neutral"]:
                                if f == top:
                                    print("true")
                                elif f == bottom:
                                    print("false")
                                else:
                                    e.pprint(f)
                    print()
                    user_input = input("Hit enter to continue.")

        formula = set()
        """Convert to formula once you have stepped through all observations and applied all transformations.
        NOTE: This would have to be refactored if the functionality for multiple traces was added, as each trace would
        have to store its own separate formulas, and the conjunction would be taken at the end."""
        for phi in raw_fluent_factored.values():
            f = phi["fluent"]
            # convert to formula for each fluent
            all_phi_pos = [p.simplify() for p in phi["pos expl"]]
            all_phi_neg = [n.simplify() for n in phi["neg expl"]]
            all_phi_neut = [n.simplify() for n in phi["neutral"]]
            formula.update([(~f | p).simplify() for p in all_phi_pos])
            formula.update([(f | n).simplify() for n in all_phi_neg])
            formula.update([n for n in all_phi_neut])
        # add the validity constraints
        formula.update(validity_constraints)
        # create CNF formula
        full_formula = And({*[f.simplify() for f in formula]}).simplify()
        cnf_formula = And(map(Slaf.__or_refactor, full_formula.children))

        entailed = set()
        children = set(cnf_formula.children)
        # iterate through all fluents, gathering those that are entailed
        for f in all_var:
            children.add(Or([~f]))
            check_theory = And(children)
            # if False, then f is entailed
            with config(sat_backend="kissat"):
                if not check_theory.solve():
                    entailed.add(f)
            children.discard(Or([~f]))
        return entailed<|MERGE_RESOLUTION|>--- conflicted
+++ resolved
@@ -181,13 +181,7 @@
                 info_split = e[1:-1].split(precond)
                 precond = info_split[0]
                 action = info_split[1]
-<<<<<<< HEAD
-                # add brackets
-                precond = "".join(["(", precond, ")"])
-                # update the precondition of this action
-=======
                 # update the precondition of this action with the appropriate fluent
->>>>>>> 2f9e2edc
                 learned_actions[action].update_precond({precond})
             # if this proposition holds information about an effect
             elif effect in e:
@@ -197,23 +191,12 @@
                 effect = info_split[1]
                 # update either add or delete effects appropriately
                 if "~" in effect:
-<<<<<<< HEAD
-                    # get rid of "~", add brackets
-                    effect = "".join(["(", effect[1:], ")"])
-                    # update the delete effects of this action
-                    learned_actions[action].update_delete({effect})
-                else:
-                    # add brackets
-                    effect = "".join(["(", effect, ")"])
-                    # update the add effects of this action
-=======
                     # get rid of "~"
                     effect = effect[1:]
                     # update the delete effects of this action with the appropriate fluent
                     learned_actions[action].update_delete({effect})
                 else:
                     # update the add effects of this action with the appropriate fluent
->>>>>>> 2f9e2edc
                     learned_actions[action].update_add({effect})
             else:
                 # regular fluent (not an action proposition) is entailed
