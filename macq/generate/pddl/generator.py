--- conflicted
+++ resolved
@@ -419,12 +419,8 @@
 
         else:
             f = open(filename, "r")
-<<<<<<< HEAD
-            plan = list(filter(lambda x: ';' not in x, f.read().splitlines()))
-=======
             plan = list(filter(lambda x: ";" not in x, f.read().splitlines()))
 
->>>>>>> c5d98600
         # convert to a list of tarski PlainOperators (actions)
         return Plan([self.op_dict[p] for p in plan if p in self.op_dict])
 
