--- conflicted
+++ resolved
@@ -166,27 +166,15 @@
             A state, defined using the macq State class.
         """
         state_fluents = {}
-<<<<<<< HEAD
-        true_fluents = []
-=======
         true_fluents = set()
->>>>>>> 658e7a7a
         for f in tarski_state.as_atoms():
             fluent = self.__tarski_atom_to_macq_fluent(f)
             # ignore functions for now
             if fluent:
-<<<<<<< HEAD
-                true_fluents.append(fluent.details())
-        for grounded_fluent in self.grounded_fluents:
-            state_fluents[grounded_fluent] = (
-                False if grounded_fluent.details() not in true_fluents else True
-            )
-=======
                 true_fluents.add(str(fluent))
         for grounded_fluent in self.grounded_fluents:
             state_fluents[grounded_fluent] = str(grounded_fluent) in true_fluents
 
->>>>>>> 658e7a7a
         return State(state_fluents)
 
     def tarski_act_to_macq(self, tarski_act: PlainOperator):
