from typing import Set, Optional
from tarski.io import PDDLReader
from tarski.search import GroundForwardSearchModel
from tarski.search.operations import progress
from tarski.grounding.lp_grounding import (
    ground_problem_schemas_into_plain_operators,
    LPGroundingStrategy,
)
from tarski.syntax.ops import CompoundFormula
from tarski.syntax.formulas import Atom, neg
from tarski.syntax.builtins import BuiltinPredicateSymbol
from tarski.fstrips.action import PlainOperator
from tarski.fstrips.fstrips import AddEffect
from tarski.model import Model
from tarski.syntax import land
from tarski.io import fstrips as iofs
import requests
from .planning_domains_api import get_problem, get_plan
from .plan import Plan
from ...trace import Action, State, PlanningObject, Fluent, Trace, Step


class InvalidGoalFluent(Exception):
    """
    Raised when the user attempts to supply a new goal with invalid fluent(s).
    """

    def __init__(
        self,
        message="The fluents provided contain one or more fluents not available in this problem.",
    ):
        super().__init__(message)


class Generator:
    """A Generator.

    A basic PDDL state trace generator. Handles all parsing and stores the problem,
    language, and grounded instance for the child generators to easily access and use.

    Attributes:
        pddl_dom (str):
            The name of the local PDDL domain filename (relevant if the problem ID is not provided.)
        pddl_prob (str):
            The name of the local PDDL problem filename (relevant if the problem ID is not provided.)
        problem_id (int):
            The ID of the problem to be accessed (relevant if local files are not provided.)
        problem (tarski.fstrips.problem.Problem):
            The problem definition.
        lang (tarski.fol.FirstOrderLanguage):
            The language definition.
        instance (tarski.search.model.GroundForwardSearchModel):
            The grounded instance of the problem.
        grounded_fluents (list):
            A list of all grounded (macq) fluents extracted from the given problem definition.
        op_dict (dict):
            The problem's ground operators, formatted to a dictionary for easy access during plan generation.
    """

    def __init__(self, dom: str = None, prob: str = None, problem_id: int = None):
        """Creates a basic PDDL state trace generator. Takes either the raw filenames
        of the domain and problem, or a problem ID.

        Args:
            dom (str):
                The domain filename.
            prob (str):
                The problem filename.
            problem_id (int):
                The ID of the problem to access.
        """
        # get attributes
        self.pddl_dom = dom
        self.pddl_prob = prob
        self.problem_id = problem_id
        # read the domain and problem
        reader = PDDLReader(raise_on_error=True)
        if not problem_id:
            reader.parse_domain(dom)
            self.problem = reader.parse_instance(prob)
        else:
            dom = requests.get(get_problem(problem_id)["domain_url"]).text
            prob = requests.get(get_problem(problem_id)["problem_url"]).text
            reader.parse_domain_string(dom)
            self.problem = reader.parse_instance_string(prob)
        self.lang = self.problem.language
        # ground the problem
        operators = ground_problem_schemas_into_plain_operators(self.problem)
        self.instance = GroundForwardSearchModel(self.problem, operators)
        self.grounded_fluents = self.__get_all_grounded_fluents()
        self.op_dict = self.__get_op_dict()

    def extract_action_typing(self):
        """Retrieves a dictionary mapping all of this problem's actions and the types
        of objects they act upon.

        i.e. given the standard blocks problem/domain, this function would return:
        {'pick-up': ['object'], 'put-down': ['object'], 'stack': ['object', 'object'],
        'unstack': ['object', 'object']}

        Returns:
            The dictionary that indicates the types of all the objects each action in
            the problem acts upon.
        """
        extracted_act_types = {}
        actions = self.problem.actions.values()
        for act in actions:
            types = [type.sort.name for type in act.parameters.variables.values()]
            extracted_act_types[act.name] = types
        return extracted_act_types

    def extract_predicate_typing(self):
        """Retrieves a dictionary mapping all of this problem's predicates and the types
        of objects they act upon.

        i.e. given the standard blocks problem/domain, this function would return:
        {'=': ['object', 'object'], '!=': ['object', 'object'], 'on': ['object', 'object'],
        'ontable': ['object'], 'clear': ['object'], 'handempty': [], 'holding': ['object']}

        Returns:
            The dictionary that indicates the types of all the objects each predicate in
            the problem acts upon.
        """
        predicates = self.lang.predicates
        extracted_pred_types = {}
        for pred in predicates:
            info = pred.signature
            name = info[0]
            if isinstance(name, BuiltinPredicateSymbol):
                name = name.value
            extracted_pred_types[name] = [type for type in info[1:]]
        return extracted_pred_types

    def __get_op_dict(self):
        """Converts this problem's ground operators into a dictionary format so that the appropriate
        tarski PlainOperators can be referenced when a plan is generated (see `generate_plan`).

        Returns:
            The problem's ground operators, in a formatted dictionary.
        """
        op_dict = {}
        for o in self.instance.operators:
            # reformat so that operators can be referenced by the same string format the planner uses for actions
            op_dict["".join(["(", o.name.replace("(", " ").replace(",", "")])] = o
        return op_dict

    def __get_all_grounded_fluents(self):
        """Extracts all the grounded fluents in the problem.

        Returns:
            A list of all the grounded fluents in the problem, in the form of macq Fluents.
        """
        return [
            self.__tarski_atom_to_macq_fluent(grounded_fluent.to_atom())
            for grounded_fluent in LPGroundingStrategy(
                self.problem, include_variable_inequalities=True
            )
            .ground_state_variables()
            .objects
        ]

    def __effect_split(self, act: PlainOperator):
        """Converts the effects of an action as defined by tarski to fluents as defined by macq.

        Args:
            act (PlainOperator from tarski.fstrips.action):
                The supplied action, defined using the tarski PlainOperator class.

        Returns:
            The lists of add and delete effects, in the form of a tuple macq Fluents (add, delete).
        """
        effects = act.effects
        add = []
        delete = []
        for effect in effects:
            fluent = self.__tarski_atom_to_macq_fluent(effect.atom)
            if isinstance(effect, AddEffect):
                add.append(fluent)
            else:
                delete.append(fluent)
        return (add, delete)

    def __tarski_atom_to_macq_fluent(self, atom: Atom):
        """Converts a tarski Atom to a fluent as defined by macq.

        Args:
            atom (Atom):
                The supplied atom, defined using the tarski Atom class.

        Returns:
            A fluent, defined using the macq Fluent class.
        """
        # ignore functions for now
        if not isinstance(atom, Atom):
            return None
        fluent_name = atom.predicate.name
        terms = atom.subterms
        objects = []
        for term in terms:
            if isinstance(fluent_name, BuiltinPredicateSymbol):
                fluent_name = fluent_name.value
            objects.append(PlanningObject(term.sort.name, term.name))
        fluent = Fluent(fluent_name, objects)
        return fluent

    def tarski_state_to_macq(self, tarski_state: Model):
        """Converts a state as defined by tarski to a state as defined by macq.

        Args:
            tarski_state (Model):
                The supplied state, defined using the tarski Model class.

        Returns:
            A state, defined using the macq State class.
        """
        state_fluents = {}
        true_fluents = set()
        for f in tarski_state.as_atoms():
            fluent = self.__tarski_atom_to_macq_fluent(f)
            # ignore functions for now
            if fluent:
                true_fluents.add(str(fluent))
        for grounded_fluent in self.grounded_fluents:
            state_fluents[grounded_fluent] = str(grounded_fluent) in true_fluents

        return State(state_fluents)

    def tarski_act_to_macq(self, tarski_act: PlainOperator):
        """Converts an action as defined by tarski to an action as defined by macq.

        Args:
            tarski_act (PlainOperator):
                The supplied action, defined using the tarski PlainOperator class.

        Returns:
            An action, defined using the macq Action class.
        """
        name = tarski_act.name.split("(")[0]
        objs = set()
        precond = []
        if isinstance(tarski_act.precondition, CompoundFormula):
            raw_precond = tarski_act.precondition.subformulas
            for raw_p in raw_precond:
                if isinstance(raw_p, CompoundFormula):
                    precond.append(
                        self.__tarski_atom_to_macq_fluent(raw_p.subformulas[0])
                    )
                else:
                    precond.append(self.__tarski_atom_to_macq_fluent(raw_p))
        else:
            precond.append(self.__tarski_atom_to_macq_fluent(tarski_act.precondition))
        (add, delete) = self.__effect_split(tarski_act)
        for fluent in add:
            objs.update(set(fluent.objects))
        for fluent in delete:
            objs.update(set(fluent.objects))
        for fluent in precond:
            objs.update(set(fluent.objects))
        return Action(name, list(objs))

<<<<<<< HEAD
    # TODO: separate into positive/negated fluents
=======
>>>>>>> ee4d670d
    def change_goal(
        self,
        true_goal_fluents: Set[Fluent],
        neg_goal_fluents: Set[Fluent],
        new_domain: str = "new_domain.pddl",
        new_prob: str = "new_prob.pddl",
    ):
        """Changes the goal of the `Generator`. The domain and problem PDDL files
        are rewritten to accomodate the new goal for later use by a planner.

        Args:
            true_goal_fluents (Set[Fluent]):
                The true set of fluents to make up the new goal.
            neg_goal_fluents (Set[Fluent]):
                The negated set of fluents to make up the new goal.
            new_domain (str):
                The name of the new domain file. Defaults to a generic name.
            new_prob (str):
                The name of the new problem file. Defaults to a generic name.

        Raises:
            InvalidGoalFluent:
                Raised if any of the fluents supplied do not exist in this domain.
        """
        # check if the fluents to add are valid
        available_f = self.__get_all_grounded_fluents()
        for f in true_goal_fluents:
            if f not in available_f:
                raise InvalidGoalFluent()
        for f in neg_goal_fluents:
            if f not in available_f:
                raise InvalidGoalFluent()

        # convert the given set of fluents into a formula
        if not true_goal_fluents and not neg_goal_fluents:
            goal = land()
        else:
            formula = [
                Atom(
                    self.lang.get(f.name),
                    [self.lang.get_constant(o.name) for o in f.objects],
                )
                for f in true_goal_fluents
            ]
            formula.extend(
                [
                    neg(
                        Atom(
                            self.lang.get(f.name),
                            [self.lang.get_constant(o.name) for o in f.objects],
                        )
                    )
                    for f in neg_goal_fluents
                ]
            )
            goal = land(*formula)
        # reset the goal
        self.problem.goal = goal

        # rewrite PDDL files appropriately
        writer = iofs.FstripsWriter(self.problem)
        writer.write(new_domain, new_prob)
        self.pddl_dom = new_domain
        self.pddl_prob = new_prob

    def generate_plan(self):
        """Generates a plan. If the goal was changed, the new goal is taken into account.
        Otherwise, the default goal in the initial problem file is used.

        Returns:
            A `Plan` object that holds all the actions taken.
        """
        # if the files are only being generated from the problem ID and are unaltered, retrieve the existing plan (note that
        # if any changes were made, the local files would be used as the PDDL files are rewritten when changes are made).
        if self.problem_id and not self.pddl_dom and not self.pddl_prob:
            plan = get_plan(self.problem_id)
        # if you are not just using the unaltered files, use the local files instead
        else:
            data = {
                "domain": open(self.pddl_dom, "r").read(),
                "problem": open(self.pddl_prob, "r").read(),
            }
            resp = requests.post(
                "http://solver.planning.domains/solve", verify=False, json=data
            ).json()
            plan = [act["name"] for act in resp["result"]["plan"]]

        # convert to a list of tarski PlainOperators (actions)
        return Plan([self.op_dict[p] for p in plan if p in self.op_dict.keys()])

<<<<<<< HEAD
    def generate_single_trace_from_plan(self, plan: Plan, plan_len: int = None):
        trace = Trace()
        trace.clear()
        actions = plan.actions
        if plan_len:
            plan_len = len(actions) if plan_len > len(actions) else plan_len
        else:
            plan_len = len(actions)
=======
    def generate_single_trace_from_plan(self, plan: Plan):
        trace = Trace()
        trace.clear()
        actions = plan.actions
        plan_len = len(actions)
>>>>>>> ee4d670d
        # get initial state
        state = self.problem.init
        # note that we add 1 because the states represented take place BEFORE their subsequent action,
        # so if we need to take x actions, we need x + 1 states and therefore x + 1 steps in the trace.
        for i in range(plan_len + 1):
            macq_state = self.tarski_state_to_macq(state)
            # if we have not yet reached the end of the trace
            if len(trace) < plan_len:
                act = actions[i]
                trace.append(Step(macq_state, self.tarski_act_to_macq(act), i + 1))
                state = progress(state, act)
            else:
                trace.append(Step(macq_state, None, i + 1))
        return trace<|MERGE_RESOLUTION|>--- conflicted
+++ resolved
@@ -258,10 +258,6 @@
             objs.update(set(fluent.objects))
         return Action(name, list(objs))
 
-<<<<<<< HEAD
-    # TODO: separate into positive/negated fluents
-=======
->>>>>>> ee4d670d
     def change_goal(
         self,
         true_goal_fluents: Set[Fluent],
@@ -352,22 +348,11 @@
         # convert to a list of tarski PlainOperators (actions)
         return Plan([self.op_dict[p] for p in plan if p in self.op_dict.keys()])
 
-<<<<<<< HEAD
-    def generate_single_trace_from_plan(self, plan: Plan, plan_len: int = None):
-        trace = Trace()
-        trace.clear()
-        actions = plan.actions
-        if plan_len:
-            plan_len = len(actions) if plan_len > len(actions) else plan_len
-        else:
-            plan_len = len(actions)
-=======
     def generate_single_trace_from_plan(self, plan: Plan):
         trace = Trace()
         trace.clear()
         actions = plan.actions
         plan_len = len(actions)
->>>>>>> ee4d670d
         # get initial state
         state = self.problem.init
         # note that we add 1 because the states represented take place BEFORE their subsequent action,
