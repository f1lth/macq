from typing import Set, List, Union
from tarski.io import PDDLReader
from tarski.search import GroundForwardSearchModel
from tarski.search.operations import progress
from tarski.grounding.lp_grounding import (
    ground_problem_schemas_into_plain_operators,
    LPGroundingStrategy,
)
from tarski.syntax import land
from tarski.syntax.ops import CompoundFormula, flatten
from tarski.syntax.formulas import Atom, neg
from tarski.syntax.builtins import BuiltinPredicateSymbol
from tarski.fstrips.action import PlainOperator
from tarski.fstrips.fstrips import AddEffect
from tarski.model import Model, create
from tarski.io import fstrips as iofs

import requests
from .planning_domains_api import get_problem, get_plan
from ..plan import Plan
from ...trace import Action, State, PlanningObject, Fluent, Trace, Step


class InvalidGoalFluent(Exception):
    """
    Raised when the user attempts to supply a new goal with invalid fluent(s).
    """

    def __init__(
        self,
        message="The fluents provided contain one or more fluents not available in this problem.",
    ):
        super().__init__(message)


class Generator:
    """A Generator.

    A basic PDDL state trace generator. Handles all parsing and stores the problem,
    language, and grounded instance for the child generators to easily access and use.

    Attributes:
        pddl_dom (str):
            The name of the local PDDL domain filename (relevant if the problem ID is not provided.)
        pddl_prob (str):
            The name of the local PDDL problem filename (relevant if the problem ID is not provided.)
        problem_id (int):
            The ID of the problem to be accessed (relevant if local files are not provided.)
        problem (tarski.fstrips.problem.Problem):
            The problem definition.
        lang (tarski.fol.FirstOrderLanguage):
            The language definition.
        instance (GroundForwardSearchModel):
            The grounded instance of the problem.
        grounded_fluents (list):
            A list of all grounded (macq) fluents extracted from the given problem definition.
        op_dict (dict):
            The problem's ground operators, formatted to a dictionary for easy access during plan generation.
    """

    def __init__(self, dom: str = None, prob: str = None, problem_id: int = None):
        """Creates a basic PDDL state trace generator. Takes either the raw filenames
        of the domain and problem, or a problem ID.

        Args:
            dom (str):
                The domain filename.
            prob (str):
                The problem filename.
            problem_id (int):
                The ID of the problem to access.
        """
        # get attributes
        self.pddl_dom = dom
        self.pddl_prob = prob
        self.problem_id = problem_id
        # read the domain and problem
        reader = PDDLReader(raise_on_error=True)
        if not problem_id:
            reader.parse_domain(dom)
            self.problem = reader.parse_instance(prob)
        else:
            dom = requests.get(get_problem(problem_id)["domain_url"]).text
            prob = requests.get(get_problem(problem_id)["problem_url"]).text
            reader.parse_domain_string(dom)
            self.problem = reader.parse_instance_string(prob)
        self.lang = self.problem.language
        # ground the problem
        operators = ground_problem_schemas_into_plain_operators(self.problem)
        self.instance = GroundForwardSearchModel(self.problem, operators)
        self.grounded_fluents = self.__get_all_grounded_fluents()
        self.op_dict = self.__get_op_dict()

    def extract_action_typing(self):
        """Retrieves a dictionary mapping all of this problem's actions and the types
        of objects they act upon.

        i.e. given the standard blocks problem/domain, this function would return:
        {'pick-up': ['object'], 'put-down': ['object'], 'stack': ['object', 'object'],
        'unstack': ['object', 'object']}

        Returns:
            The dictionary that indicates the types of all the objects each action in
            the problem acts upon.
        """
        extracted_act_types = {}
        actions = self.problem.actions.values()
        for act in actions:
            types = [type.sort.name for type in act.parameters.variables.values()]
            extracted_act_types[act.name] = types
        return extracted_act_types

    def extract_predicate_typing(self):
        """Retrieves a dictionary mapping all of this problem's predicates and the types
        of objects they act upon.

        i.e. given the standard blocks problem/domain, this function would return:
        {'=': ['object', 'object'], '!=': ['object', 'object'], 'on': ['object', 'object'],
        'ontable': ['object'], 'clear': ['object'], 'handempty': [], 'holding': ['object']}

        Returns:
            The dictionary that indicates the types of all the objects each predicate in
            the problem acts upon.
        """
        predicates = self.lang.predicates
        extracted_pred_types = {}
        for pred in predicates:
            info = pred.signature
            name = info[0]
            if isinstance(name, BuiltinPredicateSymbol):
                name = name.value
            extracted_pred_types[name] = [type for type in info[1:]]
        return extracted_pred_types

    def __get_op_dict(self):
        """Converts this problem's ground operators into a dictionary format so that the appropriate
        tarski PlainOperators can be referenced when a plan is generated (see `generate_plan`).

        Returns:
            The problem's ground operators, in a formatted dictionary.
        """
        op_dict = {}
        for o in self.instance.operators:
            # reformat so that operators can be referenced by the same string format the planner uses for actions
            op_dict["".join(["(", o.name.replace("(", " ").replace(",", "")])] = o
        return op_dict

    def __get_all_grounded_fluents(self):
        """Extracts all the grounded fluents in the problem.

        Returns:
            A list of all the grounded fluents in the problem, in the form of macq Fluents.
        """
        return [
            self.__tarski_atom_to_macq_fluent(grounded_fluent.to_atom())
            for grounded_fluent in LPGroundingStrategy(
                self.problem, include_variable_inequalities=True
            )
            .ground_state_variables()
            .objects
        ]

    def __effect_split(self, act: PlainOperator):
        """Converts the effects of an action as defined by tarski to fluents as defined by macq.

        Args:
            act (PlainOperator from tarski.fstrips.action):
                The supplied action, defined using the tarski PlainOperator class.

        Returns:
            The lists of add and delete effects, in the form of a tuple macq Fluents (add, delete).
        """
        effects = act.effects
        add = []
        delete = []
        for effect in effects:
            fluent = self.__tarski_atom_to_macq_fluent(effect.atom)
            if isinstance(effect, AddEffect):
                add.append(fluent)
            else:
                delete.append(fluent)
        return (add, delete)

    def __tarski_atom_to_macq_fluent(self, atom: Atom):
        """Converts a tarski Atom to a fluent as defined by macq.

        Args:
            atom (Atom):
                The supplied atom, defined using the tarski Atom class.

        Returns:
            A fluent, defined using the macq Fluent class.
        """
        # ignore functions for now
        if not isinstance(atom, Atom):
            return None
        fluent_name = atom.predicate.name
        terms = atom.subterms
        objects = []
        for term in terms:
            if isinstance(fluent_name, BuiltinPredicateSymbol):
                fluent_name = fluent_name.value
            objects.append(PlanningObject(term.sort.name, term.name))
        fluent = Fluent(fluent_name, objects)
        return fluent

    def tarski_state_to_macq(self, tarski_state: Model):
        """Converts a state as defined by tarski to a state as defined by macq.

        Args:
            tarski_state (Model):
                The supplied state, defined using the tarski Model class.

        Returns:
            A state, defined using the macq State class.
        """
        state_fluents = {}
        true_fluents = set()
        for f in tarski_state.as_atoms():
            fluent = self.__tarski_atom_to_macq_fluent(f)
            # ignore functions for now
            if fluent:
                true_fluents.add(str(fluent))
        for grounded_fluent in self.grounded_fluents:
            state_fluents[grounded_fluent] = str(grounded_fluent) in true_fluents

        return State(state_fluents)

    def tarski_act_to_macq(self, tarski_act: PlainOperator):
        """Converts an action as defined by tarski to an action as defined by macq.

        Args:
            tarski_act (PlainOperator):
                The supplied action, defined using the tarski PlainOperator class.

        Returns:
            An action, defined using the macq Action class.
        """
        name = tarski_act.name.split("(")[0]
        objs = set()
        precond = []
        if isinstance(tarski_act.precondition, CompoundFormula):
            raw_precond = tarski_act.precondition.subformulas
            for raw_p in raw_precond:
                if isinstance(raw_p, CompoundFormula):
                    precond.append(
                        self.__tarski_atom_to_macq_fluent(raw_p.subformulas[0])
                    )
                else:
                    precond.append(self.__tarski_atom_to_macq_fluent(raw_p))
        else:
            precond.append(self.__tarski_atom_to_macq_fluent(tarski_act.precondition))
        (add, delete) = self.__effect_split(tarski_act)
        for fluent in add:
            objs.update(set(fluent.objects))
        for fluent in delete:
            objs.update(set(fluent.objects))
        for fluent in precond:
            objs.update(set(fluent.objects))
        return Action(name, list(objs))

    def change_init(
        self,
        init_fluents: Union[Set[Fluent], List[Fluent]],
        new_domain: str = "new_domain.pddl",
        new_prob: str = "new_prob.pddl",
    ):
        """Changes the initial state of the `Generator`. The domain and problem PDDL files
        are rewritten to accomodate the new goal for later use by a planner.

        Args:
            init_fluents (Union[Set[Fluent], List[Fluent]]):
                The collection of fluents that will make up the new initial state.
            new_domain (str):
                The name of the new domain file.
            new_prob (str):
                The name of the new problem file.
        """
        init = create(self.lang)
        for f in init_fluents:
            # convert fluents to tarski Atoms
            atom = Atom(self.lang.get_predicate(f.name), [self.lang.get(o.name) for o in f.objects])
            init.add(atom.predicate, *atom.subterms)
        self.problem.init = init

        # rewrite PDDL files appropriately
        writer = iofs.FstripsWriter(self.problem)
        writer.write(new_domain, new_prob)
        self.pddl_dom = new_domain
        self.pddl_prob = new_prob

    def change_goal(
        self,
        goal_fluents: Union[Set[Fluent], List[Fluent]],
        new_domain: str = "new_domain.pddl",
        new_prob: str = "new_prob.pddl",
    ):
        """Changes the goal of the `Generator`. The domain and problem PDDL files
        are rewritten to accomodate the new goal for later use by a planner.

        Args:
            goal_fluents (Union[Set[Fluent], List[Fluent]]):
                The collection of fluents that will make up the new goal.
            new_domain (str):
                The name of the new domain file.
            new_prob (str):
                The name of the new problem file.

        Raises:
            InvalidGoalFluent:
                Raised if any of the fluents supplied do not exist in this domain.
        """
        # check if the fluents to add are valid
        available_f = self.grounded_fluents
        for f in goal_fluents:
            if f not in available_f:
                raise InvalidGoalFluent()

        # convert the given set of fluents into a formula
        if not goal_fluents:
            goal = land()
        else:
            goal = land(
                *[
                    Atom(
                        self.lang.get(f.name),
                        [self.lang.get_constant(o.name) for o in f.objects],
                    )
                    for f in goal_fluents
                ]
            )
        # reset the goal
        self.problem.goal = flatten(goal)

        # rewrite PDDL files appropriately
        writer = iofs.FstripsWriter(self.problem)
        writer.write(new_domain, new_prob)
        self.pddl_dom = new_domain
        self.pddl_prob = new_prob

    def generate_plan(self, from_ipc_file:bool=False, filename:str=None):
        """Generates a plan. If reading from an IPC file, the `Plan` is read directly. Otherwise, if the initial state or
        goal was changed, these changes are taken into account through the updated PDDL files. If no changes were made, the
        default nitial state/goal in the initial problem file is used.

        Args:
            from_ipc_file (bool):
                Option to read a `Plan` from an IPC file instead of the `Generator`'s problem file. Defaults to False.
            filename (str):
                The name of the file to read the plan from.

        Returns:
            A `Plan` object that holds all the actions taken.
        """
        if not from_ipc_file:
            # if the files are only being generated from the problem ID and are unaltered, retrieve the existing plan (note that
            # if any changes were made, the local files would be used as the PDDL files are rewritten when changes are made).
            if self.problem_id and not self.pddl_dom and not self.pddl_prob:
                plan = get_plan(self.problem_id)
            # if you are not just using the unaltered files, use the local files instead
            else:
                data = {
                    "domain": open(self.pddl_dom, "r").read(),
                    "problem": open(self.pddl_prob, "r").read(),
                }
                resp = requests.post(
                    "http://solver.planning.domains/solve", verify=False, json=data
                ).json()
                plan = [act["name"] for act in resp["result"]["plan"]]
        else:
<<<<<<< HEAD
            data = {
                "domain": open(self.pddl_dom, "r").read(),
                "problem": open(self.pddl_prob, "r").read(),
            }
            try:
                resp = requests.post(
                    "http://solver.planning.domains/solve", verify=False, json=data
                ).json()
                plan = [act["name"] for act in resp["result"]["plan"]]
            except KeyError as e:
                print("Plan not found. Error output:")
                print(resp["error"])

        # convert to a list of tarski PlainOperators (actions) for a Plan
=======
            f = open(filename, "r")
            plan = f.read().split("\n")
            for p in plan:
                # disregard comments
                if p[0] == ";":
                    plan.remove(p)

        # convert to a list of tarski PlainOperators (actions)
>>>>>>> 5ee19df1
        return Plan([self.op_dict[p] for p in plan if p in self.op_dict.keys()])

    def generate_single_trace_from_plan(self, plan: Plan):
        """Generates a single trace from the plan taken as input.

        Args:
            plan (Plan):
                The plan to generate a trace from.

        Returns:
            The trace generated from the plan.
        """
        trace = Trace()
        actions = plan.actions
        plan_len = len(actions)
        # get initial state
        state = self.problem.init
        # note that we add 1 because the states represented take place BEFORE their subsequent action,
        # so if we need to take x actions, we need x + 1 states and therefore x + 1 steps in the trace.
        for i in range(plan_len + 1):
            macq_state = self.tarski_state_to_macq(state)
            # if we have not yet reached the end of the trace
            if len(trace) < plan_len:
                act = actions[i]
                trace.append(Step(macq_state, self.tarski_act_to_macq(act), i + 1))
                state = progress(state, act)
            else:
                trace.append(Step(macq_state, None, i + 1))
        return trace<|MERGE_RESOLUTION|>--- conflicted
+++ resolved
@@ -368,22 +368,6 @@
                 ).json()
                 plan = [act["name"] for act in resp["result"]["plan"]]
         else:
-<<<<<<< HEAD
-            data = {
-                "domain": open(self.pddl_dom, "r").read(),
-                "problem": open(self.pddl_prob, "r").read(),
-            }
-            try:
-                resp = requests.post(
-                    "http://solver.planning.domains/solve", verify=False, json=data
-                ).json()
-                plan = [act["name"] for act in resp["result"]["plan"]]
-            except KeyError as e:
-                print("Plan not found. Error output:")
-                print(resp["error"])
-
-        # convert to a list of tarski PlainOperators (actions) for a Plan
-=======
             f = open(filename, "r")
             plan = f.read().split("\n")
             for p in plan:
@@ -392,7 +376,6 @@
                     plan.remove(p)
 
         # convert to a list of tarski PlainOperators (actions)
->>>>>>> 5ee19df1
         return Plan([self.op_dict[p] for p in plan if p in self.op_dict.keys()])
 
     def generate_single_trace_from_plan(self, plan: Plan):
