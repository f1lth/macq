--- conflicted
+++ resolved
@@ -1,19 +1,7 @@
 from ...trace import TraceList, Trace, Step
 from ...generate.pddl.generator import Generator
-<<<<<<< HEAD
-from ...utils.timer import set_timer, MAX_TIME
-from ..trace_errors import InvalidPlanLength, InvalidNumberOfTraces
-from tarski.search.operations import progress
-import random
-
-
-class VanillaSampling(Generator):
-    def __init__(self, dom: str, prob: str, plan_len: int, num_traces: int):
-        super().__init__(dom, prob)
-        self.set_plan_length(plan_len)
-        self.set_num_traces(num_traces)
-=======
 from ...utils.timer import set_timer
+from ..trace_errors import InvalidNumberOfTraces, InvalidPlanLength
 from tarski.search.operations import progress
 import random
 
@@ -32,7 +20,6 @@
         super().__init__(dom=dom, prob=prob, problem_id=problem_id)
         self.plan_len = plan_len
         self.num_traces = num_traces
->>>>>>> 62911f3e
         self.traces = self.generate_traces()
 
         """
@@ -56,7 +43,6 @@
             The list of traces generated.
         """
 
-<<<<<<< HEAD
     def set_num_traces(self, num_traces: int):
         """AI is creating summary for set_num_traces
 
@@ -77,8 +63,6 @@
         else:
             raise InvalidPlanLength()
 
-=======
->>>>>>> 62911f3e
     def generate_traces(self):
         """
         Generates traces randomly by uniformly sampling applicable actions to find plans
@@ -116,31 +100,6 @@
             trace.clear()
             # add more steps while the trace has not yet reached the desired length
             for j in range(self.plan_len):
-<<<<<<< HEAD
-                # if we are not yet at the last step, find and apply an action
-                if j < self.plan_len - 1:
-                    # find the next applicable actions
-                    app_act = self.instance.applicable(state)
-                    # get items from generator
-                    ls = []
-                    for item in app_act:
-                        ls.append(item)
-                    # if the trace reaches a dead lock, disregard this trace and try again
-                    if ls == []:
-                        num_generated -= 1
-                        break
-                    # pick a random applicable action and apply it
-                    act = random.choice(ls)
-                    # create the trace and progress the state
-                    macq_state = self.tarski_state_to_macq(state)
-                    macq_action = self.tarski_act_to_macq(act)
-                    # create the step
-                    step = Step(macq_state, macq_action, num_generated)
-                else:
-                    # for the last step, do not apply an action
-                    macq_state = self.tarski_state_to_macq(state)
-                    step = Step(macq_state, None, num_generated)
-=======
                 # find the next applicable actions
                 app_act = self.instance.applicable(state)
                 # find the next applicable actions
@@ -153,8 +112,7 @@
                 # create the trace and progress the state
                 macq_action = self.tarski_act_to_macq(act)
                 macq_state = self.tarski_state_to_macq(state)
-                step = Step(macq_action, macq_state, j + 1)
->>>>>>> 62911f3e
+                step = Step(macq_state, macq_action, j + 1)
                 trace.append(step)
                 state = progress(state, act)
 
