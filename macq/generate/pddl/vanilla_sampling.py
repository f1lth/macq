from tarski.search.operations import progress
import random
from . import Generator
<<<<<<< HEAD
from ...utils import set_timer_throw_exc, TraceSearchTimeOut, set_num_traces, set_plan_length, InvalidTime
=======
from ...utils import (
    set_timer_throw_exc,
    TraceSearchTimeOut,
    basic_timer,
    set_num_traces,
    set_plan_length,
)
from ...observation.partial_observation import PercentError
>>>>>>> c5d98600
from ...trace import (
    Step,
    Trace,
    TraceList,
)


class VanillaSampling(Generator):
    """Vanilla State Trace Sampler - inherits the base Generator class and its attributes.

    A basic state trace generator that generates traces randomly by uniformly sampling applicable actions to find plans
    of the given length.

    Attributes:
        max_time (float):
            The maximum time allowed for a trace to be generated.
        plan_len (int):
            The length of the traces to be generated.
        num_traces (int):
            The number of traces to be generated.
        traces (TraceList):
            The list of traces generated.
    """

    def __init__(
        self,        
        dom: str = None,
        prob: str = None,
        problem_id: int = None,
        observe_pres_effs: bool = False,
        plan_len: int = 1,
        num_traces: int = 1,
        seed: int = None,
        max_time: float = 30
    ):
        """
        Initializes a vanilla state trace sampler using the plan length, number of traces,
        and the domain and problem.

        Args:
            dom (str):
                The domain filename.
            prob (str):
                The problem filename.
            problem_id (int):
                The ID of the problem to access.
<<<<<<< HEAD
            max_time (float):
                The maximum time allowed for a trace to be generated.
        """
        super().__init__(dom=dom, prob=prob, problem_id=problem_id)
        if max_time <= 0:
            raise InvalidTime()
        self.max_time = max_time
=======
            observe_pres_effs (bool):
                Option to observe action preconditions and effects upon generation.         
            plan_len (int):
                The length of each generated trace. Defaults to 1.
            num_traces (int):
                The number of traces to generate. Defaults to 1.

        """
        super().__init__(dom=dom, prob=prob, problem_id=problem_id, observe_pres_effs=observe_pres_effs)
>>>>>>> c5d98600
        self.plan_len = set_plan_length(plan_len)
        self.num_traces = set_num_traces(num_traces)
        self.traces = self.generate_traces()
        if seed:
            random.seed(seed)

    def generate_traces(self):
        """Generates traces randomly by uniformly sampling applicable actions to find plans
        of the given length.

        Returns:
            A TraceList object with the list of traces generated.
        """
        traces = TraceList()
        traces.generator = self.generate_single_trace_setup(num_seconds=self.max_time, plan_len=self.plan_len)
        for _ in range(self.num_traces):
            traces.append(traces.generator())
        return traces

<<<<<<< HEAD
    def generate_single_trace_setup(self, num_seconds: float, plan_len: int = None):
        @set_timer_throw_exc(num_seconds=num_seconds, exception=TraceSearchTimeOut)
        def generate_single_trace(self=self, plan_len=plan_len):
            """Generates a single trace using the uniform random sampling technique.
            Loops until a valid trace is found. The timer wrapper does not allow the function
            to run past the time specified.

            The outside function is a wrapper that provides parameters for both the timer
            wrapper and the function.

            Returns:
                A Trace object (the valid trace generated).
            """

            if not plan_len:
                plan_len = self.plan_len

            trace = Trace()

            state = self.problem.init
            valid_trace = False
            while not valid_trace:
                trace.clear()
                # add more steps while the trace has not yet reached the desired length
                for j in range(plan_len):
                    # if we have not yet reached the last step
                    if len(trace) < plan_len - 1:
                        # find the next applicable actions
                        app_act = list(self.instance.applicable(state))
                        # if the trace reaches a dead lock, disregard this trace and try again
                        if not app_act:
                            break
                        # pick a random applicable action and apply it
                        act = random.choice(app_act)
                        # create the trace and progress the state
                        macq_action = self.tarski_act_to_macq(act)
                        macq_state = self.tarski_state_to_macq(state)
                        step = Step(macq_state, macq_action, j + 1)
                        trace.append(step)
                        state = progress(state, act)
                    else:
                        macq_state = self.tarski_state_to_macq(state)
                        step = Step(state=macq_state, action=None, index=j + 1)
                        trace.append(step)
                        valid_trace = True
            return trace
        return generate_single_trace
=======
    @set_timer_throw_exc(num_seconds=MAX_TRACE_TIME, exception=TraceSearchTimeOut)
    def generate_single_trace(self, plan_len: int = None):
        """Generates a single trace using the uniform random sampling technique.
        Loops until a valid trace is found. Wrapper does not allow the function
        to run past the time specified.

        Returns:
            A Trace object (the valid trace generated).
        """

        if not plan_len:
            plan_len = self.plan_len

        trace = Trace()

        state = self.problem.init
        valid_trace = False
        while not valid_trace:
            trace.clear()
            # add more steps while the trace has not yet reached the desired length
            for j in range(plan_len):
                # if we have not yet reached the last step
                if len(trace) < plan_len - 1:
                    # find the next applicable actions
                    app_act = list(self.instance.applicable(state))
                    # if the trace reaches a dead lock, disregard this trace and try again
                    if not app_act:
                        break
                    # pick a random applicable action and apply it
                    act = random.choice(app_act)
                    # create the trace and progress the state
                    macq_action = self.tarski_act_to_macq(act)
                    macq_state = self.tarski_state_to_macq(state)
                    step = Step(macq_state, macq_action, j + 1)
                    trace.append(step)
                    state = progress(state, act)
                else:
                    macq_state = self.tarski_state_to_macq(state)
                    step = Step(state=macq_state, action=None, index=j + 1)
                    trace.append(step)
                    valid_trace = True
        return trace
>>>>>>> c5d98600
<|MERGE_RESOLUTION|>--- conflicted
+++ resolved
@@ -1,18 +1,7 @@
 from tarski.search.operations import progress
 import random
 from . import Generator
-<<<<<<< HEAD
 from ...utils import set_timer_throw_exc, TraceSearchTimeOut, set_num_traces, set_plan_length, InvalidTime
-=======
-from ...utils import (
-    set_timer_throw_exc,
-    TraceSearchTimeOut,
-    basic_timer,
-    set_num_traces,
-    set_plan_length,
-)
-from ...observation.partial_observation import PercentError
->>>>>>> c5d98600
 from ...trace import (
     Step,
     Trace,
@@ -59,25 +48,19 @@
                 The problem filename.
             problem_id (int):
                 The ID of the problem to access.
-<<<<<<< HEAD
             max_time (float):
                 The maximum time allowed for a trace to be generated.
-        """
-        super().__init__(dom=dom, prob=prob, problem_id=problem_id)
-        if max_time <= 0:
-            raise InvalidTime()
-        self.max_time = max_time
-=======
             observe_pres_effs (bool):
                 Option to observe action preconditions and effects upon generation.         
             plan_len (int):
                 The length of each generated trace. Defaults to 1.
             num_traces (int):
                 The number of traces to generate. Defaults to 1.
-
         """
         super().__init__(dom=dom, prob=prob, problem_id=problem_id, observe_pres_effs=observe_pres_effs)
->>>>>>> c5d98600
+        if max_time <= 0:
+            raise InvalidTime()
+        self.max_time = max_time  
         self.plan_len = set_plan_length(plan_len)
         self.num_traces = set_num_traces(num_traces)
         self.traces = self.generate_traces()
@@ -97,7 +80,6 @@
             traces.append(traces.generator())
         return traces
 
-<<<<<<< HEAD
     def generate_single_trace_setup(self, num_seconds: float, plan_len: int = None):
         @set_timer_throw_exc(num_seconds=num_seconds, exception=TraceSearchTimeOut)
         def generate_single_trace(self=self, plan_len=plan_len):
@@ -145,47 +127,3 @@
                         valid_trace = True
             return trace
         return generate_single_trace
-=======
-    @set_timer_throw_exc(num_seconds=MAX_TRACE_TIME, exception=TraceSearchTimeOut)
-    def generate_single_trace(self, plan_len: int = None):
-        """Generates a single trace using the uniform random sampling technique.
-        Loops until a valid trace is found. Wrapper does not allow the function
-        to run past the time specified.
-
-        Returns:
-            A Trace object (the valid trace generated).
-        """
-
-        if not plan_len:
-            plan_len = self.plan_len
-
-        trace = Trace()
-
-        state = self.problem.init
-        valid_trace = False
-        while not valid_trace:
-            trace.clear()
-            # add more steps while the trace has not yet reached the desired length
-            for j in range(plan_len):
-                # if we have not yet reached the last step
-                if len(trace) < plan_len - 1:
-                    # find the next applicable actions
-                    app_act = list(self.instance.applicable(state))
-                    # if the trace reaches a dead lock, disregard this trace and try again
-                    if not app_act:
-                        break
-                    # pick a random applicable action and apply it
-                    act = random.choice(app_act)
-                    # create the trace and progress the state
-                    macq_action = self.tarski_act_to_macq(act)
-                    macq_state = self.tarski_state_to_macq(state)
-                    step = Step(macq_state, macq_action, j + 1)
-                    trace.append(step)
-                    state = progress(state, act)
-                else:
-                    macq_state = self.tarski_state_to_macq(state)
-                    step = Step(state=macq_state, action=None, index=j + 1)
-                    trace.append(step)
-                    valid_trace = True
-        return trace
->>>>>>> c5d98600
