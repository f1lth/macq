--- conflicted
+++ resolved
@@ -14,12 +14,6 @@
 from macq.generate.pddl import Generator
 from macq.utils.timer import set_timer
 from macq.generate.trace_errors import InvalidNumberOfTraces, InvalidPlanLength
-<<<<<<< HEAD
-
-
-MAX_TRACE_TIME = 30.0
-=======
->>>>>>> 658e7a7a
 
 MAX_TRACE_TIME = 30.0
 
@@ -77,16 +71,6 @@
             num_traces (int):
                 The number of traces to set.
 
-<<<<<<< HEAD
-    def set_num_traces(self, num_traces: int):
-        """Checks the validity of the number of traces and then sets it.
-
-        Args:
-            num_traces (int):
-                The number of traces to set.
-
-=======
->>>>>>> 658e7a7a
         Raises:
             InvalidNumberOfTraces:
                 The exception raised when the number of traces provided is invalid.
