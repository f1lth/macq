<<<<<<< HEAD
from tarski.search.operations import progress
import random

from macq.trace import (
    PlanningObject,
    Fluent,
    Action,
    Step,
    State,
    Trace,
    SAS,
    TraceList,
)
from macq.generate.pddl import Generator
from macq.utils.timer import set_timer
from macq.generate.trace_errors import InvalidNumberOfTraces, InvalidPlanLength

=======
from ...trace import TraceList, Trace, Step
from ...generate.pddl.generator import Generator
from ...utils.timer import set_timer
from ..trace_errors import InvalidNumberOfTraces, InvalidPlanLength

from tarski.search.operations import progress
import random

>>>>>>> 6c1169b0

MAX_TRACE_TIME = 30.0


class VanillaSampling(Generator):
    """Vanilla State Trace Sampler - inherits the base Generator class and its attributes.

    A basic state trace generator that Generates traces randomly by uniformly sampling applicable actions to find plans
    of the given length.

    Attributes:
        plan_len (int):
            The length of the traces to be generated.
        num_traces (int):
            The number of traces to be generated.
        traces (TraceList):
            The list of traces generated.
    """

    def __init__(
        self,
        plan_len: int,
        num_traces: int,
        dom: str = "",
        prob: str = "",
        problem_id: int = None,
        seed: int = None,
    ):
        """
        Initializes a vanilla state trace sampler using the plan length, number of traces,
        and the domain and problem.

        Args:
            plan_len (int):
                The length of each generated trace.
            num_traces (int):
                The number of traces to generate.
            dom (str):
                The domain filename.
            prob (str):
                The problem filename.
            problem_id (int):
                The ID of the problem to access.
        """
        super().__init__(dom=dom, prob=prob, problem_id=problem_id)
        self.plan_len = plan_len
        self.num_traces = num_traces
        self.traces = self.generate_traces()
        if seed:
            random.seed(seed)

    def set_num_traces(self, num_traces: int):
        """Checks the validity of the number of traces and then sets it.

<<<<<<< HEAD
=======
    def set_num_traces(self, num_traces: int):
        """Checks the validity of the number of traces and then sets it.

>>>>>>> 6c1169b0
        Args:
            num_traces (int):
                The number of traces to set.

        Raises:
            InvalidNumberOfTraces:
                The exception raised when the number of traces provided is invalid.
        """
        if num_traces > 0:
            self.num_traces = num_traces
        else:
            raise InvalidNumberOfTraces()

    def set_plan_length(self, plan_len: int):
        """Checks the validity of the plan length and then sets it.

        Args:
            plan_len (int):
                The plan length to set.

        Raises:
            InvalidPlanLength:
                The exception raised when the plan length provided is invalid.
        """
        if plan_len > 0:
            self.plan_len = plan_len
        else:
            raise InvalidPlanLength()

    def generate_traces(self):
        """Generates traces randomly by uniformly sampling applicable actions to find plans
        of the given length.

        Returns:
            A TraceList object with the list of traces generated.
        """
        traces = TraceList()
        traces.generator = self.generate_single_trace
        for _ in range(self.num_traces):
            traces.append(self.generate_single_trace())
        return traces

    @set_timer(num_seconds=MAX_TRACE_TIME)
    def generate_single_trace(self):
        """Generates a single trace using the uniform random sampling technique.
        Loops until a valid trace is found. Wrapper does not allow the function
        to run past the time specified by the time specified.

        Returns:
            A Trace object (the valid trace generated).
        """
        trace = Trace()

        state = self.problem.init
        valid_trace = False
        while not valid_trace:
            trace.clear()
            # add more steps while the trace has not yet reached the desired length
            for j in range(self.plan_len):
                # if we have not yet reached the last step
                if j < self.plan_len - 1:
                    # find the next applicable actions
                    app_act = list(self.instance.applicable(state))
                    # if the trace reaches a dead lock, disregard this trace and try again
                    if not app_act:
                        break
                    # pick a random applicable action and apply it
                    act = random.choice(app_act)
                    # create the trace and progress the state
<<<<<<< HEAD
                    macq_action = self.tarski_act_to_macq(act)
=======
                    macq_action = self.tarski_act_to_macq(act, False)
>>>>>>> 6c1169b0
                    macq_state = self.tarski_state_to_macq(state)
                    step = Step(macq_state, macq_action, j + 1)
                    trace.append(step)
                    state = progress(state, act)
                else:
                    macq_state = self.tarski_state_to_macq(state)
                    step = Step(state=macq_state, action=None, index=j + 1)
                    trace.append(step)
                    valid_trace = True
        return trace<|MERGE_RESOLUTION|>--- conflicted
+++ resolved
@@ -1,4 +1,3 @@
-<<<<<<< HEAD
 from tarski.search.operations import progress
 import random
 
@@ -16,19 +15,7 @@
 from macq.utils.timer import set_timer
 from macq.generate.trace_errors import InvalidNumberOfTraces, InvalidPlanLength
 
-=======
-from ...trace import TraceList, Trace, Step
-from ...generate.pddl.generator import Generator
-from ...utils.timer import set_timer
-from ..trace_errors import InvalidNumberOfTraces, InvalidPlanLength
-
-from tarski.search.operations import progress
-import random
-
->>>>>>> 6c1169b0
-
 MAX_TRACE_TIME = 30.0
-
 
 class VanillaSampling(Generator):
     """Vanilla State Trace Sampler - inherits the base Generator class and its attributes.
@@ -80,12 +67,6 @@
     def set_num_traces(self, num_traces: int):
         """Checks the validity of the number of traces and then sets it.
 
-<<<<<<< HEAD
-=======
-    def set_num_traces(self, num_traces: int):
-        """Checks the validity of the number of traces and then sets it.
-
->>>>>>> 6c1169b0
         Args:
             num_traces (int):
                 The number of traces to set.
@@ -155,11 +136,7 @@
                     # pick a random applicable action and apply it
                     act = random.choice(app_act)
                     # create the trace and progress the state
-<<<<<<< HEAD
-                    macq_action = self.tarski_act_to_macq(act)
-=======
                     macq_action = self.tarski_act_to_macq(act, False)
->>>>>>> 6c1169b0
                     macq_state = self.tarski_state_to_macq(state)
                     step = Step(macq_state, macq_action, j + 1)
                     trace.append(step)
