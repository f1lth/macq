from ...trace import TraceList, Trace, Step
from ...generate.pddl.generator import Generator
from ...utils.timer import set_timer, MAX_TIME
from ..trace_errors import InvalidPlanLength, InvalidNumberOfTraces
from tarski.search.operations import progress
import random

class VanillaSampling(Generator):
    def __init__(self, dom : str, prob : str, plan_len : int, num_traces : int):
        super().__init__(dom, prob)
        self.set_plan_length(plan_len)
        self.set_num_traces(num_traces)
        self.traces = self.generate_traces()

        """
        Generates traces randomly by uniformly sampling applicable actions to find plans
        of the given length.

        Arguments
        ---------
        dom : str
            The domain filename.
        prob : str
            The problem filename.
        plan_len : int
            The length of each generated trace.
        num_traces : int
            The number of traces to generate.

        Attributes
        -------
        traces : TraceList
            The list of traces generated.
        """

    def set_num_traces(self, num_traces : int):
        """AI is creating summary for set_num_traces

        Args:
            num_traces (int): [description]

        Raises:
            InvalidNumberOfTraces: [description]
        """
        if num_traces > 0:
            self.num_traces = num_traces
        else:
            raise InvalidNumberOfTraces()

    def set_plan_length(self, plan_len: int):
        if plan_len > 0:
            self.plan_len = plan_len
        else:
            raise InvalidPlanLength()
    
    def generate_traces(self):
        """
        Generates traces randomly by uniformly sampling applicable actions to find plans
        of the given length.

        Returns
        -------
        traces : TraceList
            The list of traces generated.
        """

        traces = TraceList()
        for i in range(self.num_traces):
            trace = self.generate_single_trace()
            traces.append(trace)
        return traces

    @set_timer(num_seconds=MAX_TIME)
    def generate_single_trace(self):
        """
        Generates a single trace using the uniform random sampling technique.
        Loops until a valid trace is found. Wrapper does not allow the function 
        to run past the time specified by the time specified.

        Returns
        -------
        trace : Trace
            The valid trace generated.
        """
        trace = Trace()
        
        state = self.problem.init
        valid_trace = False
        num_generated = 0
        while not valid_trace:
            num_generated += 1
            trace.clear()
            # add more steps while the trace has not yet reached the desired length
            for j in range(self.plan_len):
                # find the next applicable actions
                app_act = self.instance.applicable(state)
                # get items from generator
                ls = []
                for item in app_act:
                    ls.append(item)
                # if the trace reaches a dead lock, disregard this trace and try again
                if ls == []:
                    num_generated -= 1
                    break
                # pick a random applicable action and apply it
                act = random.choice(ls)
                # create the trace and progress the state
                macq_action = self.tarski_act_to_macq(act)
                macq_state = self.tarski_state_to_macq(state)
                step = Step(macq_action, macq_state, num_generated)
                trace.append(step)
                state = progress(state, act)
<<<<<<< HEAD

                if j == self.plan_len - 1:
                    valid_trace = True
        return trace
=======
            if valid_trace:
                traces.append(trace)
        return traces
>>>>>>> 7c4d3050
<|MERGE_RESOLUTION|>--- conflicted
+++ resolved
@@ -110,13 +110,7 @@
                 step = Step(macq_action, macq_state, num_generated)
                 trace.append(step)
                 state = progress(state, act)
-<<<<<<< HEAD
 
                 if j == self.plan_len - 1:
                     valid_trace = True
-        return trace
-=======
-            if valid_trace:
-                traces.append(trace)
-        return traces
->>>>>>> 7c4d3050
+        return trace