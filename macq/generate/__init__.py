<<<<<<< HEAD
__all__ = []
=======
from . import pddl

__all__ = ["pddl"]
>>>>>>> 12f05591
<|MERGE_RESOLUTION|>--- conflicted
+++ resolved
@@ -1,7 +1,3 @@
-<<<<<<< HEAD
-__all__ = []
-=======
 from . import pddl
 
-__all__ = ["pddl"]
->>>>>>> 12f05591
+__all__ = ["pddl"]