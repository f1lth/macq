--- conflicted
+++ resolved
@@ -1,15 +1,6 @@
 from .observation import Observation, InvalidQueryParameter
 from .identity_observation import IdentityObservation
 from .partial_observation import PartialObservation
-<<<<<<< HEAD
-
-
-__all__ = [
-    "Observation",
-    "IdentityObservation",
-    "PartialObservation",
-    "InvalidQueryParameter",
-=======
 from .atomic_partial_observation import AtomicPartialObservation
 
 
@@ -19,5 +10,4 @@
     "IdentityObservation",
     "PartialObservation",
     "AtomicPartialObservation",
->>>>>>> 267ef971
 ]