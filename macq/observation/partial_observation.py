--- conflicted
+++ resolved
@@ -1,14 +1,14 @@
 from logging import warning
-from ..utils import PercentError#, extract_fluent_subset
+from ..utils import PercentError
 from ..trace import Step, Fluent
 from ..trace import PartialState
 from . import Observation, InvalidQueryParameter
 from typing import Set
+import random
 
 
 class PartialObservation(Observation):
     """The Partial Observability Token.
-
     The partial observability token stores the step where some of the values of
     the fluents in the step's state are unknown. Inherits the base Observation
     class.
@@ -19,7 +19,6 @@
     ):
         """
         Creates a PartialObservation object, storing the step.
-
         Args:
             step (Step):
                 The step associated with this observation.
@@ -34,8 +33,8 @@
         if percent_missing == 0 and not hide:
             warning("Creating a PartialObseration with no missing information.")
 
-        # necessary because multiple inheritance can change the parent of this class
-        Observation.__init__(self, index=step.index)
+        # Observation.__init__(self, index=step.index)
+        super().__init__(index=step.index)
 
         # If percent_missing == 1 -> self.state = None (below).
         # This allows ARMS (and other algorithms) to skip steps when there is no
@@ -56,39 +55,27 @@
 
     def hide_random_subset(self, step: Step, percent_missing: float):
         """Hides a random subset of the fluents in the step.
-
         Args:
             step (Step):
                 The step to tokenize.
             percent_missing (float):
                 The percentage of fluents to hide (0-1).
-
         Returns:
             A Step whose state is a PartialState with the random fluents hidden.
         """
-<<<<<<< HEAD
-        fluents = step.state.fluents
-        num_new_fluents = int(len(fluents) * (percent_missing))
-
-=======
->>>>>>> 51a20969
         new_fluents = {}
-        fluents = step.state.fluents
-        hidden_f = self.extract_fluent_subset(fluents, percent_missing)
-        # get new dict
-        for f in fluents:
+        hidden_f = self.extract_fluent_subset(step.state, percent_missing)
+        for f in step.state:
             new_fluents[f] = None if f in hidden_f else step.state[f]
         return Step(PartialState(new_fluents), step.action, step.index)
 
     def hide_subset(self, step: Step, hide: Set[Fluent]):
         """Hides the specified set of fluents in the observation.
-
         Args:
             step (Step):
                 The step to tokenize.
             hide (Set[Fluent]):
                 The set of fluents that will be hidden.
-
         Returns:
             A Step whose state is a PartialState with the specified fluents hidden.
         """
@@ -103,6 +90,8 @@
                 return value is None
             return self.action.details() == value
         elif key == "fluent_holds":
+            if self.state is None:
+                return value is None
             return self.state.holds(value)
         else:
             raise InvalidQueryParameter(PartialObservation, key)