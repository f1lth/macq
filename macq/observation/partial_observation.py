from ..trace import Step, Fluent
from ..trace import PartialState
from . import Observation, InvalidQueryParameter
from typing import Set
import random


class PercentError(Exception):
    """Raised when the user attempts to supply an invalid percentage of fluents to hide."""

    def __init__(
        self,
        message="The percentage supplied is invalid.",
    ):
        super().__init__(message)


class PartialObservation(Observation):
    """The Partial Observability Token.

    The partial observability token stores the step where some of the values of
    the fluents in the step's state are unknown. Inherits the base Observation
    class.
    """

    def __init__(self, step: Step, method: str, **method_kwargs):
        """
        Creates an PartialObservation object, storing the step.

        Args:
            step (Step):
                The step associated with this observation.
            method (str):
                The method to be used to tokenize the step. "random" or "same".
            **method_kwargs (keyword arguments):
                The arguments to be passed to the corresponding method function.
        """
        super().__init__(index=step.index)
        if method == "random":
<<<<<<< HEAD
            self.step = self.random_subset(step, **method_kwargs)
        elif method == "same":
            self.step = self.same_subset(step, **method_kwargs)
=======
            step = self.random_subset(step, **method_kwargs)
        elif method == "same":
            step = self.same_subset(step, **method_kwargs)

        self.state = step.state.clone()
        self.action = None if step.action is None else step.action.clone()
>>>>>>> fdbb8f5b

    def __eq__(self, other):
        return (
            isinstance(other, PartialObservation)
            and self.state == other.state
            and self.action == other.action
        )

    def random_subset(self, step: Step, percent_missing: float):
        """Method of tokenization that picks a random subset of fluents to hide.

        Args:
            step (Step):
                The step to tokenize.
            percent_missing (float):
                The percentage of fluents to hide.

        Returns:
            The new step created using a PartialState that takes the hidden fluents into account.
        """
        if percent_missing > 1 or percent_missing < 0:
            raise PercentError()

        fluents = step.state.fluents
        num_new_fluents = int(len(fluents) * (percent_missing))

        new_fluents = {}
        # shuffle keys and take an appropriate subset of them
        hide_fluents_ls = list(fluents)
        random.shuffle(hide_fluents_ls)
        hide_fluents_ls = hide_fluents_ls[:num_new_fluents]
        # get new dict
        for f in fluents:
            if f in hide_fluents_ls:
                new_fluents[f] = None
            else:
                new_fluents[f] = step.state[f]
        return Step(PartialState(new_fluents), step.action, step.index)

    def same_subset(self, step: Step, hide_fluents: Set[Fluent]):
        """Method of tokenization that hides the same subset of fluents every time.

        Args:
            step (Step):
                The step to tokenize.
            hide_fluents (Set[Fluent]):
                The set of fluents that will be hidden each time.

        Returns:
            The new step created using a PartialState that takes the hidden fluents into account.
        """
        new_fluents = {}
        for f in step.state.fluents:
            if f in hide_fluents:
                new_fluents[f] = None
            else:
                new_fluents[f] = step.state[f]
        return Step(PartialState(new_fluents), step.action, step.index)

    def get_all_base_fluents(self):
        """Returns a set of the details all the fluents used at the current step. The value of the fluents is not included."""
        fluents = set()
        for f in self.state.fluents:
            fluents.add(str(f)[1:-1])
        return fluents

    def _matches(self, key: str, value: str):
        if key == "action":
            if self.action is None:
                return value is None
            return self.action.details() == value
        elif key == "fluent_holds":
            return self.state.holds(value)
        else:
            raise InvalidQueryParameter(PartialObservation, key)<|MERGE_RESOLUTION|>--- conflicted
+++ resolved
@@ -37,18 +37,12 @@
         """
         super().__init__(index=step.index)
         if method == "random":
-<<<<<<< HEAD
-            self.step = self.random_subset(step, **method_kwargs)
-        elif method == "same":
-            self.step = self.same_subset(step, **method_kwargs)
-=======
             step = self.random_subset(step, **method_kwargs)
         elif method == "same":
             step = self.same_subset(step, **method_kwargs)
 
         self.state = step.state.clone()
         self.action = None if step.action is None else step.action.clone()
->>>>>>> fdbb8f5b
 
     def __eq__(self, other):
         return (
