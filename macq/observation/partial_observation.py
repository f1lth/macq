--- conflicted
+++ resolved
@@ -1,20 +1,9 @@
-<<<<<<< HEAD
 from warnings import warn
-
-from rich.console import Console
-=======
-from logging import warning
->>>>>>> 5319125f
+from typing import Set
 from ..utils import PercentError
 from ..trace import Step, Fluent
 from ..trace import PartialState
 from . import Observation, InvalidQueryParameter
-<<<<<<< HEAD
-from typing import Callable, Set
-=======
-from typing import Set
-import random
->>>>>>> 5319125f
 
 
 class PartialObservation(Observation):
@@ -79,15 +68,8 @@
             A Step whose state is a PartialState with the random fluents hidden.
         """
         new_fluents = {}
-<<<<<<< HEAD
-        fluents = step.state
-        hidden_f = self.extract_fluent_subset(fluents, percent_missing)
-        # get new dict
-        for f in fluents:
-=======
         hidden_f = self.extract_fluent_subset(step.state, percent_missing)
         for f in step.state:
->>>>>>> 5319125f
             new_fluents[f] = None if f in hidden_f else step.state[f]
         return Step(PartialState(new_fluents), step.action, step.index)
 
@@ -113,12 +95,7 @@
             return self.action.details() == value
         elif key == "fluent_holds":
             if self.state is None:
-<<<<<<< HEAD
-                warn("Cannot query an empty state.")
-                return False
-=======
                 return value is None
->>>>>>> 5319125f
             return self.state.holds(value)
         else:
             raise InvalidQueryParameter(PartialObservation, key)