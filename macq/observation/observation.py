from logging import warn
from ..trace import Step


class InvalidQueryParameter(Exception):
    def __init__(self, obs, param, message=None):
        if message is None:
            message = f"{param} is not a valid query parameter for {obs.__name__}"
        super().__init__(message)


class Observation:
    """
    An Observation object stores an observation token representation of a step.

    Attributes:
        step (Step):
            The step associated with this observation.
        index (int):
            The index of the associated step in the trace it is a part of.
    """

<<<<<<< HEAD
    def __init__(self, index: int):
=======
    def __init__(self, **kwargs):
>>>>>>> 35eac4db
        """
        Creates an Observation object, storing the step as a token, as well as its index/"place"
        in the trace (which corresponds to that of the step).

        Args:
            step (Step):
                The step associated with this observation.
        """
<<<<<<< HEAD
        self.index = index
=======
        if "index" in kwargs.keys():
            self.index = kwargs["index"]
        else:
            warn("Creating an Observation token without an index.")

    def _matches(self, *_):
        raise NotImplementedError()

    def matches(self, query: dict):
        return all([self._matches(key, value) for key, value in query.items()])
>>>>>>> 35eac4db
<|MERGE_RESOLUTION|>--- conflicted
+++ resolved
@@ -20,11 +20,7 @@
             The index of the associated step in the trace it is a part of.
     """
 
-<<<<<<< HEAD
-    def __init__(self, index: int):
-=======
     def __init__(self, **kwargs):
->>>>>>> 35eac4db
         """
         Creates an Observation object, storing the step as a token, as well as its index/"place"
         in the trace (which corresponds to that of the step).
@@ -33,9 +29,6 @@
             step (Step):
                 The step associated with this observation.
         """
-<<<<<<< HEAD
-        self.index = index
-=======
         if "index" in kwargs.keys():
             self.index = kwargs["index"]
         else:
@@ -45,5 +38,4 @@
         raise NotImplementedError()
 
     def matches(self, query: dict):
-        return all([self._matches(key, value) for key, value in query.items()])
->>>>>>> 35eac4db
+        return all([self._matches(key, value) for key, value in query.items()])