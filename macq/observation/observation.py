from logging import warn
from ..trace import Step


class InvalidQueryParameter(Exception):
    def __init__(self, obs, param, message=None):
        if message is None:
            message = f"{param} is not a valid query parameter for {obs.__name__}"
        super().__init__(message)


class Observation:
    """
    An Observation object stores an observation token representation of a step.
    """

<<<<<<< HEAD
    def __init__(self, step: Step):
=======
    def __init__(self, **kwargs):
>>>>>>> e536a4f6
        """
        Creates an Observation object, storing the step as a token, as well as its index/"place"
        in the trace (which corresponds to that of the step).
        """
<<<<<<< HEAD
        self.step = step
        self.index = step.index
=======
        if "index" in kwargs.keys():
            self.index = kwargs["index"]
        else:
            warn("Creating an Observation token without an index.")

    def _matches(self, *_):
        raise NotImplementedError()

    def matches(self, query: dict):
        return all([self._matches(key, value) for key, value in query.items()])
>>>>>>> e536a4f6
<|MERGE_RESOLUTION|>--- conflicted
+++ resolved
@@ -14,19 +14,11 @@
     An Observation object stores an observation token representation of a step.
     """
 
-<<<<<<< HEAD
-    def __init__(self, step: Step):
-=======
     def __init__(self, **kwargs):
->>>>>>> e536a4f6
         """
         Creates an Observation object, storing the step as a token, as well as its index/"place"
         in the trace (which corresponds to that of the step).
         """
-<<<<<<< HEAD
-        self.step = step
-        self.index = step.index
-=======
         if "index" in kwargs.keys():
             self.index = kwargs["index"]
         else:
@@ -36,5 +28,4 @@
         raise NotImplementedError()
 
     def matches(self, query: dict):
-        return all([self._matches(key, value) for key, value in query.items()])
->>>>>>> e536a4f6
+        return all([self._matches(key, value) for key, value in query.items()])