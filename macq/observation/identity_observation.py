from ..trace import Step
from . import Observation, InvalidQueryParameter


class IdentityObservation(Observation):
    """
    The identity observation stores the step unmodified.
    """

    def __init__(self, step: Step, **kwargs):
        """
        Creates an IdentityObservation object, storing the step.

        Attributes
        ----------
        step : Step
            The step associated with this observation.
        """
<<<<<<< HEAD
        super().__init__(step)

    def __eq__(self, value):
        if isinstance(value, IdentityObservation):
            return self.step == value.step
        return False
=======
        super().__init__(index=step.index, **kwargs)
        self.state = step.state.clone()
        self.action = None if step.action is None else step.action.clone()

    def __hash__(self):
        return hash(self.details())

    def __eq__(self, other):
        if not isinstance(other, IdentityObservation):
            return False
        return self.state == other.state and self.action == other.action

    def _matches(self, key: str, value: str):
        if key == "action":
            if self.action is None:
                return value is None
            return self.action.details() == value
        elif key == "fluent_holds":
            return self.state.holds(value)  # whatever this needs to look like
        else:
            raise InvalidQueryParameter(IdentityObservation, key)

    def details(self):
        return str(self.index) + self.action.details() + self.state.details()
>>>>>>> e536a4f6
<|MERGE_RESOLUTION|>--- conflicted
+++ resolved
@@ -16,14 +16,6 @@
         step : Step
             The step associated with this observation.
         """
-<<<<<<< HEAD
-        super().__init__(step)
-
-    def __eq__(self, value):
-        if isinstance(value, IdentityObservation):
-            return self.step == value.step
-        return False
-=======
         super().__init__(index=step.index, **kwargs)
         self.state = step.state.clone()
         self.action = None if step.action is None else step.action.clone()
@@ -47,5 +39,4 @@
             raise InvalidQueryParameter(IdentityObservation, key)
 
     def details(self):
-        return str(self.index) + self.action.details() + self.state.details()
->>>>>>> e536a4f6
+        return str(self.index) + self.action.details() + self.state.details()