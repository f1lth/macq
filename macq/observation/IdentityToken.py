from ..trace.Step import Step
<<<<<<< HEAD
from .ObservationToken import Observation
=======
from ObservationToken import ObservationToken
>>>>>>> 5da27681


class IdentityObservation(Observation):
    def __init__(self, step: Step):
        super().__init__(step)
        # if this wasn't identity there would be more processing before
        # assigning self.token
        self.token = step<|MERGE_RESOLUTION|>--- conflicted
+++ resolved
@@ -1,9 +1,5 @@
 from ..trace.Step import Step
-<<<<<<< HEAD
-from .ObservationToken import Observation
-=======
 from ObservationToken import ObservationToken
->>>>>>> 5da27681
 
 
 class IdentityObservation(Observation):
