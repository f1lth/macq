--- conflicted
+++ resolved
@@ -39,54 +39,6 @@
 trace.get_pre_states(action) # get the state before each occurance of action
 trace.get_post_states(action) # state after each occurance of action
 trace.get_total_cost()
-<<<<<<< HEAD
-=======
-
-######################################################################
-# Model Extraction - OBSERVER Technique
-######################################################################
-observations = traces.tokenize(IdentityObservation)
-model = extract.Extract(observations, extract.modes.OBSERVER)
-model.details()
-
-Model:
-  Fluents: at stone stone-03 location pos-04-06, at stone stone-01 location pos-04-06, at stone stone-02 location pos-05-06, at stone stone-06 location pos-07-04, at stone stone-11 ...
-  Actions:
-    push-to-goal stone stone-04 location pos-04-05 location pos-04-06 direction dir-up location pos-04-04 player player-01:
-      precond:
-        at player player-01 location pos-04-06
-        at stone stone-04 location pos-04-05
-        clear location pos-05-06
-        ...
-      add:
-        at stone stone-04 location pos-04-04
-        clear location pos-04-06
-        at-goal stone stone-04
-        at player player-01 location pos-04-05
-      delete:
-        at stone stone-04 location pos-04-05
-        clear location pos-04-04
-        at player player-01 location pos-04-06
-  ...
-
-######################################################################
-# Model Extraction - SLAF Technique
-######################################################################
-traces = generate.pddl.VanillaSampling(problem_id = 123, plan_len = 2, num_traces = 1).traces
-observations = traces.tokenize(AtomicPartialObservation, percent_missing=0.10)
-model = Extract(observations, modes.SLAF)
-model.details()
-
-Model:
-  Fluents: clear location pos-06-09, clear location pos-02-05, clear location pos-08-08, clear location pos-10-05, clear location pos-02-06, clear location pos-10-02, clear location pos-01-01, at stone stone-05 location pos-08-05, at stone stone-07 location pos-08-06, at stone stone-03 location pos-07-04, clear location pos-03-06, clear location pos-10-06, clear location pos-10-10, clear location pos-05-09, clear location pos-05-07, clear location pos-02-07, clear location pos-09-01, at stone stone-06 location pos-04-06, clear location pos-02-03, clear location pos-07-05, clear location pos-09-10, clear location pos-06-05, at stone stone-01 location pos-05-04, clear location pos-02-10, clear location pos-06-10, clear location pos-11-03, at stone stone-11 location pos-06-08, at stone stone-08 location pos-04-07, clear location pos-01-10, clear location pos-07-03, clear location pos-02-11, clear location pos-03-01, clear location pos-06-02, clear location pos-03-02, clear location pos-11-01, clear location pos-06-03, clear location pos-08-04, clear location pos-09-11, at stone stone-09 location pos-08-07, clear location pos-09-07, clear location pos-06-07, clear location pos-10-01, clear location pos-11-09, clear location pos-03-05, clear location pos-07-06, clear location pos-05-05, at stone stone-12 location pos-07-08, clear location pos-10-03, clear location pos-11-11, clear location pos-10-09, clear location pos-02-01, clear location pos-02-02, clear location pos-01-02, at stone stone-02 location pos-06-04, clear location pos-03-10, clear location pos-05-10, clear location pos-07-10, clear location pos-09-05, clear location pos-07-09, clear location pos-05-03, clear location pos-10-11, clear location pos-01-03, at stone stone-04 location pos-04-05, clear location pos-07-02, clear location pos-09-06, clear location pos-10-07, clear location pos-01-09, clear location pos-03-07, clear location pos-04-04, clear location pos-01-11
-  Actions:
-    move player player-01 direction dir-left location pos-05-02 location pos-06-02:
-      precond:
-      add:
-      delete:
-        (clear location pos-05-02)
-        (at player player-01 location pos-06-02)
->>>>>>> 86aa67cc
 ```
 
 ## Coverage <a name="coverage"></a>
