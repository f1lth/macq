--- conflicted
+++ resolved
@@ -22,11 +22,8 @@
     assert len(traces) == 4
 
     action1 = traces[0][0].action
-<<<<<<< HEAD
+    assert action1
     assert traces.get_usage(action1)
-=======
-    assert action1
->>>>>>> 681fbfd5
 
     trace = traces[0]
     assert len(trace) == 5
@@ -46,9 +43,5 @@
 if __name__ == "__main__":
     # run as a script to look over the extracted model
     traces = generate_traces()
-<<<<<<< HEAD
     model = extract_model(traces)
-=======
-    model = extract_model(traces)
-    print(model.details())
->>>>>>> 681fbfd5
+    print(model.details())