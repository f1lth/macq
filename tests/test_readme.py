from macq import generate, extract
from macq.observation import IdentityObservation


def generate_traces():
    traces = generate.pddl.VanillaSampling(
        problem_id=2336, plan_len=5, num_traces=3, seed=42
    ).traces
    traces.generate_more(1)

    return traces


def extract_model(traces):
    observations = traces.tokenize(IdentityObservation)
    model = extract.Extract(observations, extract.modes.OBSERVER)
    return model


def test_readme():
    traces = generate_traces()
    assert len(traces) == 4

    action1 = traces[0][0].action
<<<<<<< HEAD
    assert traces.get_usage(action1)
=======
>>>>>>> d9b5750f

    trace = traces[0]
    assert len(trace) == 5

    trace.fluents
    trace.actions
    trace.get_pre_states(action1)
    trace.get_post_states(action1)

    cost = trace.get_total_cost()
    assert cost == 0

    model = extract_model(traces)
    model.details()  # in the readme, so worth having to guaruntee no errors


if __name__ == "__main__":
    # run as a script to look over the extracted model
    traces = generate_traces()
    model = extract_model(traces)
    print(model.details())<|MERGE_RESOLUTION|>--- conflicted
+++ resolved
@@ -22,10 +22,7 @@
     assert len(traces) == 4
 
     action1 = traces[0][0].action
-<<<<<<< HEAD
     assert traces.get_usage(action1)
-=======
->>>>>>> d9b5750f
 
     trace = traces[0]
     assert len(trace) == 5
@@ -45,5 +42,4 @@
 if __name__ == "__main__":
     # run as a script to look over the extracted model
     traces = generate_traces()
-    model = extract_model(traces)
-    print(model.details())+    model = extract_model(traces)