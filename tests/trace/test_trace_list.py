import pytest
from macq.trace import TraceList
from tests.utils.generators import (
    generate_test_trace_list,
    generate_test_trace,
    generate_blocks_traces,
)

MissingGenerator = TraceList.MissingGenerator


def test_trace_list():
    trace_list = generate_test_trace_list(5)

    assert len(trace_list) == 5

    with pytest.raises(MissingGenerator):
        trace_list.generate_more(5)

    first = trace_list[0]
    trace_list.generator = generate_test_trace
    assert trace_list[0] is first

    action = trace_list[0].steps[0].action
    usages = trace_list.get_usage(action)
    for i, trace in enumerate(trace_list):
        assert usages[i] == trace.get_usage(action)

<<<<<<< HEAD
    trace = generate_test_trace()
    trace_list[0] = trace
    assert trace_list[0] is trace
    del trace_list[0]
    assert trace_list[0] != trace
    assert list(reversed(trace_list))[0] == trace_list[-1]
    trace_list.clear()
    assert len(trace_list) == 0

    traces = [generate_test_trace() for _ in range(5)]
    trace_list.extend(traces)

    trace_list.insert(0, trace)
    assert trace in trace_list
    assert trace_list.index(trace) == 0

    trace_list.pop()
    assert len(trace_list) == 5

    trace_list.reverse()
    assert trace_list[-1] == trace
    trace_list.remove(trace)
    assert trace not in trace_list

    assert trace_list.traces == trace_list.copy()

    trace_list.sort()
    trace_list.print()
=======

if __name__ == "__main__":
    display = input("Display [details, color]: ")
    wrap = input("Wrap? [y, n]: ")
    traces = generate_blocks_traces()
    traces.print(display, wrap=(wrap.lower() == "y"))
>>>>>>> 658e7a7a
<|MERGE_RESOLUTION|>--- conflicted
+++ resolved
@@ -26,7 +26,6 @@
     for i, trace in enumerate(trace_list):
         assert usages[i] == trace.get_usage(action)
 
-<<<<<<< HEAD
     trace = generate_test_trace()
     trace_list[0] = trace
     assert trace_list[0] is trace
@@ -54,12 +53,4 @@
     assert trace_list.traces == trace_list.copy()
 
     trace_list.sort()
-    trace_list.print()
-=======
-
-if __name__ == "__main__":
-    display = input("Display [details, color]: ")
-    wrap = input("Wrap? [y, n]: ")
-    traces = generate_blocks_traces()
-    traces.print(display, wrap=(wrap.lower() == "y"))
->>>>>>> 658e7a7a
+    trace_list.print()