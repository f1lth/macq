--- conflicted
+++ resolved
@@ -46,21 +46,11 @@
     dom = str((base / "pddl_testing_files/blocks_domain.pddl").resolve())
     prob = str((base / "pddl_testing_files/blocks_problem.pddl").resolve())
     vanilla = VanillaSampling(dom=dom, prob=prob, plan_len=7, num_traces=10)
-<<<<<<< HEAD
     traces = vanilla.traces
     traces.generate_more(3)
     
     new_blocks_dom = str((base / "generated_testing_files/new_blocks_dom.pddl").resolve())
     new_blocks_prob = str((base / "generated_testing_files/new_blocks_prob.pddl").resolve())
-=======
-
-    new_blocks_dom = str(
-        (base / "generated_testing_files/new_blocks_dom.pddl").resolve()
-    )
-    new_blocks_prob = str(
-        (base / "generated_testing_files/new_blocks_prob.pddl").resolve()
-    )
->>>>>>> c5d98600
     new_game_dom = str((base / "generated_testing_files/new_game_dom.pddl").resolve())
     new_game_prob = str((base / "generated_testing_files/new_game_prob.pddl").resolve())
 
