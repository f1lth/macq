import pytest
from pathlib import Path
from macq.generate.pddl import VanillaSampling
from macq.generate.pddl.generator import InvalidGoalFluent
from macq.generate import InvalidNumberOfTraces, InvalidPlanLength
from macq.trace import Fluent, PlanningObject, TraceList


def test_invalid_vanilla_sampling():
    # exit out to the base macq folder so we can get to /tests
    base = Path(__file__).parent.parent.parent
    dom = str((base / "pddl_testing_files/playlist_domain.pddl").resolve())
    prob = str((base / "pddl_testing_files/playlist_problem.pddl").resolve())

    with pytest.raises(InvalidPlanLength):
        VanillaSampling(dom=dom, prob=prob, plan_len=-1, num_traces=5)

    with pytest.raises(InvalidNumberOfTraces):
        VanillaSampling(dom=dom, prob=prob, plan_len=5, num_traces=-1)

    with pytest.raises(InvalidGoalFluent):
        vanilla = VanillaSampling(dom=dom, prob=prob, plan_len=5, num_traces=1)
        # test changing the goal and generating a plan from two local files
        vanilla.change_goal(
            {
                Fluent(
                    "on", [PlanningObject("object", "a"), PlanningObject("object", "z")]
                ),
            },
            "new_blocks_dom.pddl",
            "new_blocks_prob.pddl",
        )


if __name__ == "__main__":
    # exit out to the base macq folder so we can get to /tests
    base = Path(__file__).parent.parent.parent
    dom = str((base / "pddl_testing_files/blocks_domain.pddl").resolve())
    prob = str((base / "pddl_testing_files/blocks_problem.pddl").resolve())
<<<<<<< HEAD
    vanilla = VanillaSampling(dom=dom, prob=prob, plan_len=20, num_traces=1)
=======
    vanilla = VanillaSampling(dom=dom, prob=prob, plan_len=7, num_traces=10)

    new_blocks_dom = str((base / "generated_testing_files/new_blocks_dom.pddl").resolve())
    new_blocks_prob = str((base / "generated_testing_files/new_blocks_prob.pddl").resolve())
    new_game_dom = str((base / "generated_testing_files/new_game_dom.pddl").resolve())
    new_game_prob = str((base / "generated_testing_files/new_game_prob.pddl").resolve())

    # test goal sampling
    states_gen = vanilla.goal_sampling(3, 5, 0.2)
>>>>>>> 5ee19df1

    # test changing the goal and generating a plan from two local files
    vanilla.change_goal(
        {
            Fluent(
                "on", [PlanningObject("object", "f"), PlanningObject("object", "g")]
            ),
        },
        new_blocks_dom,
        new_blocks_prob,
    )
    plan = vanilla.generate_plan()
    print(plan)
    print()
    trace = vanilla.generate_single_trace_from_plan(plan)
    tracelist = TraceList()
    tracelist.append(trace)
    tracelist.print(wrap="y")

    # test changing the goal and generating a plan from files extracted from a problem ID
    vanilla = VanillaSampling(problem_id=123, plan_len=7, num_traces=10)
    vanilla.change_goal(
        {
            Fluent(
                "at",
                [
                    PlanningObject("stone", "stone-11"),
                    PlanningObject("location", "pos-10-07"),
                ],
            )
        },
        new_game_dom,
        new_game_prob,
    )
    plan = vanilla.generate_plan()
    print(plan)
    print()
<<<<<<< HEAD
    trace = vanilla.generate_single_trace_from_plan(plan)
    tracelist = TraceList()
    tracelist.append(trace)
    tracelist.print(wrap="y")
=======

    # test generate trace from plan
    trace = vanilla.generate_single_trace_from_plan(plan)
>>>>>>> 5ee19df1
<|MERGE_RESOLUTION|>--- conflicted
+++ resolved
@@ -37,9 +37,6 @@
     base = Path(__file__).parent.parent.parent
     dom = str((base / "pddl_testing_files/blocks_domain.pddl").resolve())
     prob = str((base / "pddl_testing_files/blocks_problem.pddl").resolve())
-<<<<<<< HEAD
-    vanilla = VanillaSampling(dom=dom, prob=prob, plan_len=20, num_traces=1)
-=======
     vanilla = VanillaSampling(dom=dom, prob=prob, plan_len=7, num_traces=10)
 
     new_blocks_dom = str((base / "generated_testing_files/new_blocks_dom.pddl").resolve())
@@ -49,7 +46,6 @@
 
     # test goal sampling
     states_gen = vanilla.goal_sampling(3, 5, 0.2)
->>>>>>> 5ee19df1
 
     # test changing the goal and generating a plan from two local files
     vanilla.change_goal(
@@ -87,13 +83,7 @@
     plan = vanilla.generate_plan()
     print(plan)
     print()
-<<<<<<< HEAD
     trace = vanilla.generate_single_trace_from_plan(plan)
     tracelist = TraceList()
     tracelist.append(trace)
     tracelist.print(wrap="y")
-=======
-
-    # test generate trace from plan
-    trace = vanilla.generate_single_trace_from_plan(plan)
->>>>>>> 5ee19df1
