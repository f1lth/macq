from pathlib import Path
from macq.generate.pddl import RandomGoalSampling

if __name__ == "__main__":
    # exit out to the base macq folder so we can get to /tests
    base = Path(__file__).parent.parent.parent

    dom = str((base / "pddl_testing_files/blocks_domain.pddl").resolve())
    prob = str((base / "pddl_testing_files/blocks_problem.pddl").resolve())

    random_sampler = RandomGoalSampling(
        dom=dom,
        prob=prob,
        num_traces=3,
        steps_deep=10,
        subset_size_perc=0.1,
        enforced_hill_climbing_sampling=False,
    )
    traces = random_sampler.traces
<<<<<<< HEAD
    traces.print(wrap="y")
=======
    traces.print(wrap="y")

    # test generating traces with action preconditions/effects known
    ramdom_sampler_traces = RandomGoalSampling(
        dom=dom,
        prob=prob,
        observe_pres_effs=True,
        num_traces=3,
        steps_deep=10,
        subset_size_perc=0.1,
        enforced_hill_climbing_sampling=False
    ).traces
>>>>>>> 51a20969
<|MERGE_RESOLUTION|>--- conflicted
+++ resolved
@@ -17,9 +17,6 @@
         enforced_hill_climbing_sampling=False,
     )
     traces = random_sampler.traces
-<<<<<<< HEAD
-    traces.print(wrap="y")
-=======
     traces.print(wrap="y")
 
     # test generating traces with action preconditions/effects known
@@ -30,6 +27,5 @@
         num_traces=3,
         steps_deep=10,
         subset_size_perc=0.1,
-        enforced_hill_climbing_sampling=False
-    ).traces
->>>>>>> 51a20969
+        enforced_hill_climbing_sampling=False,
+    ).traces