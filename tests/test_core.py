from macq.trace import CustomObject, Fluent, Action, Step, State, Trace, TraceList
from macq.observation import IdentityObservation
from pathlib import Path
from macq.utils.timer import TraceSearchTimeOut
import macq.utils.timer
from macq.generate.pddl import VanillaSampling
InvalidCostRange = Trace.InvalidCostRange
InvalidFluent = Action.InvalidFluent
MissingGenerator = TraceList.MissingGenerator

from typing import List
import pytest

# HELPER FUNCTIONS


def generate_test_fluents(num_fluents: int):
    """
    Generates basic fluents to be used for testing.

    Arguments
    ---------
    num_fluents : int
        The number of fluents to generate.

    Returns
    -------
    fluents : List of Fluents
        The list of testing fluents generated.
    """
    fluents = []
    objects = [CustomObject("number", str(o)) for o in range(num_fluents)]
    for i in range(num_fluents):
        fluent_name = "fluent" + " " + str(i + 1)
        if i % 2 == 0:
            value = True
        else:
            value = False
        fluent = Fluent(fluent_name, [objects[i]], value)
        fluents.append(fluent)
    return fluents


def generate_test_actions(num_actions: int, objects: List[CustomObject]):
    """
    Generates basic actions to be used for testing.

    Arguments
    ---------
    num_actions : int
        The number of actions to generate.
    objects: List of CustomObjects
        The objects available to these actions.

    Returns
    -------
    actions : List of Actions
        The list of testing actions generated.
    """
    actions = []
    for i in range(num_actions):
        action_name = "action" + " " + str(i + 1)
        # action 1 has a cost of 1, etc.
        action = Action(action_name, objects, [], [], [], i + 1)
        actions.append(action)
    return actions


def get_fluent_obj(fluents: List[Fluent]):
    """
    Extracts the objects used by the given fluents.

    Arguments
    ---------
    fluents : List of Fluents
        The fluents to extract the objects from.

    Returns
    -------
    objects : List of CustomObjects
        The list of objects used by the given fluents.
    """
    objects = []
    for fluent in fluents:
        for obj in fluent.objects:
            objects.append(obj)
    return objects


def generate_test_states(num_states: int, fluents: List[Fluent]):
    """
    Generate states to be used for testing, using the given fluents (each state will add a fluent)

    Arguments
    ---------
    num_states : int
        The number of states to generate.
    fluents : List of Fluents
        The fluents that will be used to make up the states.

    Returns
    -------
    states : List of States
        The list of testing states generated.
    """
    states = []
    next_fluents = []
    for i in range(num_states):
        state_name = "state" + " " + str(i + 1)
        if i < len(fluents):
            next_fluents.append(fluents[i])
        state = State(next_fluents)
        states.append(state)
    return states


def generate_test_steps(num_steps: int, actions: List[Action], states: List[State]):
    """
    Generate steps to be used for testing, given the number of steps and possible actions and states.

    Arguments
    ---------
    num_steps : int
        The number of steps to generate.
    actions : List of Actions
        The list of possible actions to be used for the generated steps.
    states : List of States
        The list of possible states to be used for the generated steps.

    Returns
    -------
    steps : List of Steps
        The list of testing steps generated.
    """
    steps = []
    # indices for actions and states respectively
    a_index = 0
    s_index = 0
    for i in range(num_steps):
        step = Step(actions[a_index], states[s_index], i)
        # cycle through actions and states
        if a_index < len(actions):
            a_index += 1
        else:
            a_index = 0
        if s_index < len(states):
            s_index += 1
        else:
            s_index = 0
        steps.append(step)
    return steps


def generate_test_trace(complexity: int):
    """
    Generate a test trace with the given complexity (number of actions, fluents, states, and steps).

    Arguments
    ---------
    complexity : int
        The number of number of actions, fluents, states, and steps to use in this trace.

    Returns
    -------
    trace : Trace
        The testing trace generated.
    """
    fluents = generate_test_fluents(complexity)
    actions = generate_test_actions(complexity, get_fluent_obj(fluents))
    states = generate_test_states(complexity, fluents)
    steps = generate_test_steps(complexity, actions, states)
    trace = Trace(steps)
    return trace


# TESTS FOR ACTION CLASS

# ensure that invalid fluents can't be added to actions
def test_action_errors():
    objects = [CustomObject("number", str(o)) for o in range(6)]
    action = Action("put down", objects, [], [], [], 1)
    other = CustomObject("other", 10)
    fluent_other = Fluent("put down other", [other], True)

    with pytest.raises(InvalidFluent):
        action.add_precond([fluent_other])
        action.add_effect_add([fluent_other])
        action.add_effect_delete([fluent_other])


# ensure that valid fluents can be added as action preconditions
def test_action_add_preconditions():
    fluents = generate_test_fluents(3)
    (fl1, fl2, fl3) = tuple(fluents)
    action = Action("put down", get_fluent_obj(fluents), [], [], [], 1)

    action.add_precond([fl1])
    assert action.precond == [fl1]
    action.add_precond([fl2, fl3])
    assert action.precond == [fl1, fl2, fl3]


# ensure that valid fluents can be added as action effects
def test_action_add_effects():
    fluents = generate_test_fluents(6)
    (fl1, fl2, fl3, fl4, fl5, fl6) = tuple(fluents)
    action = Action("put down", get_fluent_obj(fluents), [], [], [], 1)

    action.add_effect_add([fl4])
    assert action.add == [fl4]
    action.add_effect_add([fl5, fl6])
    assert action.add == [fl4, fl5, fl6]
    action.add_effect_delete([fl1])
    assert action.delete == [fl1]
    action.add_effect_delete([fl2, fl3])
    assert action.delete == [fl1, fl2, fl3]


# ensure that valid object parameters can be added and subsequently referenced
def test_action_add_params():
    objects = [CustomObject("number", str(o)) for o in range(6)]
    action = Action("put down", objects, [], [], [], 1)
    other = CustomObject("other", 10)
    fluent_other = Fluent("put down other", [other], True)

    action.add_parameter(other)
    action.add_precond([fluent_other])
    action.add_effect_add([fluent_other])
    action.add_effect_delete([fluent_other])
    assert action.precond == [fluent_other]
    assert action.add == [fluent_other]
    assert action.delete == [fluent_other]


# TESTS FOR TRACE CLASS

# test the functionality to add steps to a trace (NOT YET WORKING -- need equality dunders). pass for now
def test_trace_add_steps():
    """
    objects = [CustomObject("number", str(o)) for o in range(6)]
    action = Action("put down", objects, [], [], [], 1)
    fluent = Fluent("on table", [objects[0]], True)
    state = State([fluent])
    trace = generate_test_trace(3)
    step4 = generate_test_steps(1, [action], [state])

    result = copy.deepcopy(trace.steps)
    result.append(step4)

    trace.add_steps([step4])
    assert trace.steps == result
    """
    pass


# ensure that the Trace base_fluents() and base_actions() functions work correctly
def test_trace_base():
    trace = generate_test_trace(3)
    assert trace.base_fluents() == ["fluent 1", "fluent 2", "fluent 3"]
    assert trace.base_actions() == ["action 1", "action 2", "action 3"]


# test that the previous states are being retrieved correctly
def test_trace_prev_states():
    trace = generate_test_trace(3)
    # get the first and last action
    (action1, action3) = (trace.steps[0].action, trace.steps[2].action)
    # get the first and last state
    (state1, state3) = (trace.steps[0].state, trace.steps[2].state)

    assert trace.get_prev_states(action1) == [state1]
    assert trace.get_prev_states(action3) == [state3]


# test that the post states are being retrieved correctly
def test_trace_post_states():
    trace = generate_test_trace(3)
    # get the first and last action
    (action1, action3) = (trace.steps[0].action, trace.steps[2].action)
    # get the second state
    state2 = trace.steps[1].state

    assert trace.get_post_states(action1) == [state2]
    assert trace.get_post_states(action3) == []


# test trace SAS triples function
def test_trace_get_sas_triples():
    trace = generate_test_trace(3)
    # get the second and last action
    (action2, action3) = (trace.steps[1].action, trace.steps[2].action)
    # get the second and last state
    (state2, state3) = (trace.steps[1].state, trace.steps[2].state)

    assert trace.get_sas_triples(action2) == [(state2, action2, state3)]
    assert trace.get_sas_triples(action3) == [(state3, action3)]


# test that the total cost is working correctly
def test_trace_total_cost():
    trace = generate_test_trace(5)
    assert trace.get_total_cost() == 15


# test that the cost range is working correctly
def test_trace_valid_cost_range():
    trace = generate_test_trace(5)
    assert trace.get_cost_range(1, 3) == 6
    assert trace.get_cost_range(2, 3) == 5
    assert trace.get_cost_range(1, 5) == 15
    assert trace.get_cost_range(4, 5) == 9


# test that incorrect provided cost ranges throw errors
def test_trace_invalid_cost_range():
    trace = generate_test_trace(3)
    with pytest.raises(InvalidCostRange):
        trace.get_cost_range(3, 1)
        trace.get_cost_range(0, 2)
        trace.get_cost_range(1, 5)


# test trace action usage
def test_trace_usage():
    trace = generate_test_trace(3)
    # get the first action
    action1 = trace.steps[0].action
    assert trace.get_usage(action1) == 1 / 3


# test trace tokenize function
def test_trace_tokenize():
    trace = generate_test_trace(3)
    (step1, step2, step3) = (trace.steps[0], trace.steps[1], trace.steps[2])
    trace.tokenize(IdentityObservation)
    print(trace.observations)
    print(
        [
            IdentityObservation(step1),
            IdentityObservation(step2),
            IdentityObservation(step3),
        ]
    )
    assert trace.observations == [
        IdentityObservation(step1),
        IdentityObservation(step2),
        IdentityObservation(step3),
    ]
    # test equality dunder by attempting to compare an object of a different type
    assert trace.observations != step1

# test the timer wrapper on vanilla trace generation
<<<<<<< HEAD
def test_timer_vanilla_wrapper():
=======
def test_timer_wrapper_vanilla():
>>>>>>> 28cbd322
    # exit out to the base macq folder so we can get to /tests 
    base = Path(__file__).parent.parent
    dom = (base / 'tests/pddl_testing_files/playlist_domain.pddl').resolve()
    prob = (base / 'tests/pddl_testing_files/playlist_problem.pddl').resolve()
    
    with pytest.raises(TraceSearchTimeOut):
        vanilla = VanillaSampling(dom, prob, 10, 5)

def generate_test_trace_list(length: int):
    trace = generate_test_trace(3)
    traces = [trace] * length
    return TraceList(traces)
<<<<<<< HEAD


=======
  
>>>>>>> 28cbd322
def test_trace_list():
    trace_list = generate_test_trace_list(5)

    assert len(trace_list) == 5

    with pytest.raises(MissingGenerator):
        trace_list.generate_more(5)

    first = trace_list[0]
    trace_list.generator = generate_test_trace_list
    trace_list.generate_more(5)
    assert len(trace_list) == 10
    assert trace_list[0] is first

    action = trace_list[0].steps[0].action
    usages = trace_list.get_usage(action)
    for i, trace in enumerate(trace_list):
        assert usages[i] == trace.get_usage(action)
<<<<<<< HEAD
    print(trace_list)
    
=======

    print(trace_list)

>>>>>>> 28cbd322
if __name__ == "__main__":
    # exit out to the base macq folder so we can get to /tests 
    base = Path(__file__).parent.parent
    dom = (base / 'tests/pddl_testing_files/playlist_domain.pddl').resolve()
    prob = (base / 'tests/pddl_testing_files/playlist_problem.pddl').resolve()
<<<<<<< HEAD
    vanilla = VanillaSampling(dom, prob, 5, 1)
    print(vanilla.traces)
    vanilla.traces[0].tokenize(IdentityObservation)
=======
    vanilla = VanillaSampling(dom, prob, 5, 5)
    print(vanilla.traces)
>>>>>>> 28cbd322
<|MERGE_RESOLUTION|>--- conflicted
+++ resolved
@@ -350,11 +350,8 @@
     assert trace.observations != step1
 
 # test the timer wrapper on vanilla trace generation
-<<<<<<< HEAD
-def test_timer_vanilla_wrapper():
-=======
+
 def test_timer_wrapper_vanilla():
->>>>>>> 28cbd322
     # exit out to the base macq folder so we can get to /tests 
     base = Path(__file__).parent.parent
     dom = (base / 'tests/pddl_testing_files/playlist_domain.pddl').resolve()
@@ -367,12 +364,7 @@
     trace = generate_test_trace(3)
     traces = [trace] * length
     return TraceList(traces)
-<<<<<<< HEAD
-
-
-=======
-  
->>>>>>> 28cbd322
+
 def test_trace_list():
     trace_list = generate_test_trace_list(5)
 
@@ -391,24 +383,15 @@
     usages = trace_list.get_usage(action)
     for i, trace in enumerate(trace_list):
         assert usages[i] == trace.get_usage(action)
-<<<<<<< HEAD
     print(trace_list)
-    
-=======
-
-    print(trace_list)
-
->>>>>>> 28cbd322
+
 if __name__ == "__main__":
     # exit out to the base macq folder so we can get to /tests 
     base = Path(__file__).parent.parent
     dom = (base / 'tests/pddl_testing_files/playlist_domain.pddl').resolve()
     prob = (base / 'tests/pddl_testing_files/playlist_problem.pddl').resolve()
-<<<<<<< HEAD
     vanilla = VanillaSampling(dom, prob, 5, 1)
     print(vanilla.traces)
     vanilla.traces[0].tokenize(IdentityObservation)
-=======
     vanilla = VanillaSampling(dom, prob, 5, 5)
-    print(vanilla.traces)
->>>>>>> 28cbd322
+    print(vanilla.traces)