--- conflicted
+++ resolved
@@ -380,7 +380,6 @@
     action = trace_list[0].steps[0].action
     usages = trace_list.get_usage(action)
     for i, trace in enumerate(trace_list):
-<<<<<<< HEAD
         assert usages[i] == trace.get_usage(action)
     print(trace_list)
     
@@ -391,7 +390,4 @@
     prob = (base / 'tests/pddl_testing_files/playlist_problem.pddl').resolve()
     vanilla = VanillaSampling(dom, prob, 5, 1)
     print(vanilla.traces)
-    vanilla.traces[0].tokenize(IdentityObservation)
-=======
-        assert usages[i] == trace.get_usage(action)
->>>>>>> 71f0ece9
+    vanilla.traces[0].tokenize(IdentityObservation)