<<<<<<< HEAD
from macq.trace import PlanningObject, Fluent, Action, Step, State, Trace, TraceList
=======
import pytest
from typing import List, Dict
from macq.trace import (
    PlanningObject,
    Fluent,
    Action,
    Step,
    State,
    Trace,
    SAS,
    TraceList,
)
>>>>>>> f364034d
from macq.observation import IdentityObservation
from macq.generate.pddl import VanillaSampling

InvalidCostRange = Trace.InvalidCostRange
<<<<<<< HEAD
MissingGenerator = TraceList.MissingGenerator

from typing import List
from pathlib import Path
import pytest

# HELPER FUNCTIONS
=======
# InvalidFluent = Action.InvalidFluent
MissingGenerator = TraceList.MissingGenerator

# HELPER FUNCTIONS


def generate_test_fluents(num_fluents: int):
    """
    Generates basic fluents to be used for testing.

    Arguments
    ---------
    num_fluents : int
        The number of fluents to generate.

    Returns
    -------
    fluents : List of Fluents
        The list of testing fluents generated.
    """
    fluents = []
    objects = [PlanningObject("number", str(o)) for o in range(num_fluents)]
    for i in range(num_fluents):
        fluent_name = "fluent" + " " + str(i + 1)
        fluent = Fluent(fluent_name, [objects[i]])
        fluents.append(fluent)
    return fluents


def generate_fluent_dicts(fluents: List[Fluent]):
    """
    Generates fluent dictionaries to be used for testing.

    Args:
        fluents (List[Fluent]): The list of fluents to create dictionaries from.

    Returns:
        fluents_dict (dict): The dictionary of fluent names mapped to boolean values.
    """
    fluents_dict = {}
    for i in range(len(fluents)):
        if i % 2 == 0:
            fluents_dict[fluents[i]] = True
        else:
            fluents_dict[fluents[i]] = False
    return fluents_dict


def generate_test_actions(num_actions: int, objects: List[PlanningObject]):
    """
    Generates basic actions to be used for testing.

    Arguments
    ---------
    num_actions : int
        The number of actions to generate.
    objects: List of CustomObjects
        The objects available to these actions.

    Returns
    -------
    actions : List of Actions
        The list of testing actions generated.
    """
    actions = []
    for i in range(num_actions):
        action_name = "action" + " " + str(i + 1)
        # action 1 has a cost of 1, etc.
        action = Action(action_name, objects, i + 1, None, None, None)
        actions.append(action)
    return actions
>>>>>>> f364034d


def get_fluent_obj(fluents: List[Fluent]):
    """
    Extracts the objects used by the given fluents.

    Arguments
    ---------
    fluents : List of Fluents
        The fluents to extract the objects from.

    Returns
    -------
    objects : List of PlanningObjects
        The list of objects used by the given fluents.
    """
    objects = []
    for fluent in fluents:
        for obj in fluent.objects:
            objects.append(obj)
    return objects


<<<<<<< HEAD
# ensure that valid object parameters can be added and subsequently referenced
def test_action_add_params():
    objects = [PlanningObject("number", str(o)) for o in range(6)]
    action = Action("put down", objects, [], [], [], 1)
    other = PlanningObject("other", 10)
    fluent_other = Fluent("put down other", [other], True)

    action.add_parameter(other)
=======
def generate_test_states(num_states: int, fluents: Dict[Fluent, bool] = {}):
    """
    Generate states to be used for testing, using the given fluents (each state will add a fluent)

    Arguments
    ---------
    num_states : int
        The number of states to generate.
    fluents : dict of Fluents
        The fluents that will be used to make up the states.

    Returns
    -------
    states : List of States
        The list of testing states generated.
    """
    states = []
    next_fluents = {}
    for i in range(num_states):
        state_name = "state" + " " + str(i + 1)
        if i < len(list(fluents.keys())):
            current_fluent = list(fluents.keys())[i]
            next_fluents[current_fluent] = fluents[current_fluent]
        state = State(next_fluents.copy())
        states.append(state)
    return states


def generate_test_steps(num_steps: int, actions: List[Action], states: List[State]):
    """
    Generate steps to be used for testing, given the number of steps and possible actions and states.

    Arguments
    ---------
    num_steps : int
        The number of steps to generate.
    actions : List of Actions
        The list of possible actions to be used for the generated steps.
    states : List of States
        The list of possible states to be used for the generated steps.

    Returns
    -------
    steps : List of Steps
        The list of testing steps generated.
    """
    steps = []
    # indices for actions and states respectively
    a_index = 0
    s_index = 0
    for i in range(num_steps):
        step = Step(states[a_index], actions[s_index], i)
        # cycle through actions and states
        if a_index < len(actions):
            a_index += 1
        else:
            a_index = 0
        if s_index < len(states):
            s_index += 1
        else:
            s_index = 0
        steps.append(step)
    return steps


def generate_test_trace(complexity: int):
    """
    Generate a test trace with the given complexity (number of actions, fluents, states, and steps).

    Arguments
    ---------
    complexity : int
        The number of number of actions, fluents, states, and steps to use in this trace.

    Returns
    -------
    trace : Trace
        The testing trace generated.
    """
    fluents = generate_test_fluents(complexity)
    actions = generate_test_actions(complexity, get_fluent_obj(fluents))
    fluents_dict = generate_fluent_dicts(fluents)
    states = generate_test_states(complexity, fluents_dict)
    steps = generate_test_steps(complexity, actions, states)
    trace = Trace(steps)
    return trace


# TESTS FOR ACTION CLASS

# ensure that invalid fluents can't be added to actions.
# NOTE: DEBATING RAISING AN ERROR VS. JUST PRINTING A WARNING.
"""
def test_action_errors():
    objects = [PlanningObject("number", str(o)) for o in range(6)]
    action = Action("put down", objects, [], [], [], 1)
    other = PlanningObject("other", "10")
    fluent_other = Fluent("put down other", [other])

    with pytest.raises(InvalidFluent):
        action.update_precond([fluent_other])
        action.update_add([fluent_other])
        action.update_delete([fluent_other])
"""

# ensure that valid fluents can be added as action preconditions
def test_action_update_preconditions():
    fluents = generate_test_fluents(3)
    (fl1, fl2, fl3) = tuple(fluents)
    action = Action("put down", get_fluent_obj(fluents), 1, None, None, None)

    action.update_precond({fl1})
    assert action.precond == {fl1}
    action.update_precond({fl2, fl3})
    assert action.precond == {fl1, fl2, fl3}


# ensure that valid fluents can be added as action effects
def test_action_add_effects():
    fluents = generate_test_fluents(6)
    (fl1, fl2, fl3, fl4, fl5, fl6) = tuple(fluents)
    action = Action("put down", get_fluent_obj(fluents), 1, None, None, None)

    action.update_add({fl4})
    assert action.add == {fl4}
    action.update_add({fl5, fl6})
    assert action.add == {fl4, fl5, fl6}
    action.update_delete({fl1})
    assert action.delete == {fl1}
    action.update_delete({fl2, fl3})
    assert action.delete == {fl1, fl2, fl3}


# ensure that valid object parameters can be added and subsequently referenced
def test_action_add_params():
    objects = [PlanningObject("number", str(o)) for o in range(6)]
    action = Action("put down", objects, 1, None, None, None)
    other = PlanningObject("other", "other")
    fluent_other = Fluent("put down other", [other])

    action.add_parameter(other)
    action.update_precond([fluent_other])
    action.update_add([fluent_other])
    action.update_delete([fluent_other])
    assert action.precond == {fluent_other}
    assert action.add == {fluent_other}
    assert action.delete == {fluent_other}
>>>>>>> f364034d


# TESTS FOR TRACE CLASS

# ensure that the Trace base_fluents() and base_actions() functions work correctly
def test_trace_base():
    trace = generate_test_trace(3)
    print(trace.fluents)
    print(trace.actions)
    assert trace.fluents == ["fluent 1", "fluent 2", "fluent 3"]
    assert trace.actions == ["action 1", "action 2", "action 3"]


# test that the previous states are being retrieved correctly
def test_trace_pre_states():
    trace = generate_test_trace(3)
    # get the first and last action
    (action1, action3) = (trace[0].action, trace[2].action)
    # get the first and last state
    (state1, state3) = (trace[0].state, trace[2].state)

    assert trace.get_pre_states(action1) == [state1]
    assert trace.get_pre_states(action3) == [state3]


# test that the post states are being retrieved correctly
def test_trace_post_states():
    trace = generate_test_trace(3)
    # get the first and second action
    (action1, action2) = (trace[0].action, trace.steps[1].action)
    # get the second and last state
    (state2, state3) = (trace[1].state, trace[2].state)

    assert trace.get_post_states(action1) == [state2]
    assert trace.get_post_states(action2) == [state3]


# test trace SAS triples function
def test_trace_get_sas_triples():
    trace = generate_test_trace(3)
    # get the second action
    action2 = trace.steps[1].action
    # get the second and last state
    (state2, state3) = (trace.steps[1].state, trace.steps[2].state)

    assert trace.get_sas_triples(action2) == [SAS(state2, action2, state3)]


# test that the total cost is working correctly
def test_trace_total_cost():
    trace = generate_test_trace(5)
    assert trace.get_total_cost() == 15


# test that the cost range is working correctly
def test_trace_valid_cost_range():
    trace = generate_test_trace(5)
    assert trace.get_cost_range(1, 3) == 6
    assert trace.get_cost_range(2, 3) == 5
    assert trace.get_cost_range(1, 5) == 15
    assert trace.get_cost_range(4, 5) == 9


# test that incorrect provided cost ranges throw errors
def test_trace_invalid_cost_range():
    trace = generate_test_trace(3)
    with pytest.raises(InvalidCostRange):
        trace.get_cost_range(3, 1)
        trace.get_cost_range(0, 2)
        trace.get_cost_range(1, 5)


# test trace action usage
def test_trace_usage():
    trace = generate_test_trace(3)
    # get the first action
    action1 = trace.steps[0].action
    assert trace.get_usage(action1) == 1 / 3


# test trace tokenize function
def test_trace_tokenize():
    trace = generate_test_trace(3)
    (step1, step2, step3) = (trace.steps[0], trace.steps[1], trace.steps[2])
    trace.tokenize(IdentityObservation)
    print(trace.observations)
    print(
        [
            IdentityObservation(step1),
            IdentityObservation(step2),
            IdentityObservation(step3),
        ]
    )
    assert trace.observations == [
        IdentityObservation(step1),
        IdentityObservation(step2),
        IdentityObservation(step3),
    ]
    # test equality dunder by attempting to compare an object of a different type
    assert trace.observations != step1

<<<<<<< HEAD

# generate testing trace lists
=======

# test the timer wrapper on vanilla trace generation
def test_timer_vanilla_wrapper():
    # exit out to the base macq folder so we can get to /tests
    base = Path(__file__).parent.parent
    dom = (base / "tests/pddl_testing_files/playlist_domain.pddl").resolve()
    prob = (base / "tests/pddl_testing_files/playlist_problem.pddl").resolve()

    with pytest.raises(TraceSearchTimeOut):
        vanilla = VanillaSampling(dom, prob, 10, 5)


>>>>>>> f364034d
def generate_test_trace_list(length: int):
    trace = generate_test_trace(3)
    traces = [trace] * length
    return TraceList(traces)


# test trace lists
def test_trace_list():
    trace_list = generate_test_trace_list(5)

    assert len(trace_list) == 5

    with pytest.raises(MissingGenerator):
        trace_list.generate_more(5)

    first = trace_list[0]
    trace_list.generator = generate_test_trace_list
    trace_list.generate_more(5)
    assert len(trace_list) == 10
    assert trace_list[0] is first

    action = trace_list[0].steps[0].action
    usages = trace_list.get_usage(action)
    for i, trace in enumerate(trace_list):
        assert usages[i] == trace.get_usage(action)


<<<<<<< HEAD
# test trace append function
def test_trace_append():
    trace = generate_test_trace(3)
    steps = generate_test_steps(4)
    trace.append(steps[3])
    assert trace.fluents == ["fluent 1", "fluent 2", "fluent 3", "fluent 4"]
    assert trace.actions == ["action 1", "action 2", "action 3", "action 4"]
    # assert trace.steps == steps


# test trace clear function
def test_trace_clear():
    trace = generate_test_trace(3)
    trace.clear()
    assert trace.fluents == []
    assert trace.actions == []
    assert trace.steps == []


# test trace extend function
def test_trace_extend():
    trace = generate_test_trace(3)
    steps = generate_test_steps(7)
    trace.extend(steps[3:])
    assert trace.fluents == [
        "fluent 1",
        "fluent 2",
        "fluent 3",
        "fluent 4",
        "fluent 5",
        "fluent 6",
        "fluent 7",
    ]
    assert trace.actions == [
        "action 1",
        "action 2",
        "action 3",
        "action 4",
        "action 5",
        "action 6",
        "action 7",
    ]
    # assert trace.steps == steps


# test trace insert function
def test_trace_insert():
    trace = generate_test_trace(3)
    steps = generate_test_steps(4)
    trace.insert(0, steps[3])
    assert trace.fluents == ["fluent 1", "fluent 2", "fluent 3", "fluent 4"]
    assert trace.actions == ["action 1", "action 2", "action 3", "action 4"]
    # assert trace.steps == [steps[3], steps[0], steps[1], steps[2]]


# test trace pop function
def test_trace_pop():
    trace = generate_test_trace(3)
    steps = trace.steps.copy()
    trace.pop()
    assert trace.fluents == ["fluent 1", "fluent 2"]
    assert trace.actions == ["action 1", "action 2"]
    # assert trace.steps == steps[:-1]


# test trace remove function
def test_trace_remove():
    trace = generate_test_trace(3)
    steps = trace.steps.copy()
    trace.remove(steps[1])
    assert trace.fluents == ["fluent 1", "fluent 2", "fluent 3"]
    assert trace.actions == ["action 1", "action 3"]
    # assert trace.steps == [steps[0], steps[2]]


if __name__ == "__main__":
    # exit out to the base macq folder so we can get to /tests
    base = Path(__file__).parent.parent
    dom = (base / "tests/pddl_testing_files/playlist_domain.pddl").resolve()
    prob = (base / "tests/pddl_testing_files/playlist_problem.pddl").resolve()
    # vanilla = VanillaSampling(dom=dom, prob=prob, plan_len=2, num_traces=1)
    # print(vanilla.traces)
    vanilla = VanillaSampling(problem_id=100, plan_len=3, num_traces=1)
    print(vanilla.traces)
=======
if __name__ == "__main__":
    test_action_update_preconditions()
    # exit out to the base macq folder so we can get to /tests
    base = Path(__file__).parent.parent
    dom = (base / "tests/pddl_testing_files/blocks_domain.pddl").resolve()
    prob = (base / "tests/pddl_testing_files/blocks_problem.pddl").resolve()
    vanilla = VanillaSampling(dom, prob, 3, 1)
    print(vanilla.traces)
    # vanilla.traces[0].tokenize(IdentityObservation)
    # print(vanilla.traces[0].observations)
>>>>>>> f364034d
<|MERGE_RESOLUTION|>--- conflicted
+++ resolved
@@ -1,34 +1,17 @@
-<<<<<<< HEAD
 from macq.trace import PlanningObject, Fluent, Action, Step, State, Trace, TraceList
-=======
-import pytest
-from typing import List, Dict
-from macq.trace import (
-    PlanningObject,
-    Fluent,
-    Action,
-    Step,
-    State,
-    Trace,
-    SAS,
-    TraceList,
-)
->>>>>>> f364034d
 from macq.observation import IdentityObservation
+from pathlib import Path
+from macq.utils.timer import TraceSearchTimeOut
 from macq.generate.pddl import VanillaSampling
+from macq.generate.pddl.planning_domains_api import get_problem
 
 InvalidCostRange = Trace.InvalidCostRange
-<<<<<<< HEAD
+InvalidFluent = Action.InvalidFluent
 MissingGenerator = TraceList.MissingGenerator
 
 from typing import List
 from pathlib import Path
 import pytest
-
-# HELPER FUNCTIONS
-=======
-# InvalidFluent = Action.InvalidFluent
-MissingGenerator = TraceList.MissingGenerator
 
 # HELPER FUNCTIONS
 
@@ -51,31 +34,16 @@
     objects = [PlanningObject("number", str(o)) for o in range(num_fluents)]
     for i in range(num_fluents):
         fluent_name = "fluent" + " " + str(i + 1)
-        fluent = Fluent(fluent_name, [objects[i]])
+        if i % 2 == 0:
+            value = True
+        else:
+            value = False
+        fluent = Fluent(fluent_name, [objects[i]], value)
         fluents.append(fluent)
     return fluents
 
 
-def generate_fluent_dicts(fluents: List[Fluent]):
-    """
-    Generates fluent dictionaries to be used for testing.
-
-    Args:
-        fluents (List[Fluent]): The list of fluents to create dictionaries from.
-
-    Returns:
-        fluents_dict (dict): The dictionary of fluent names mapped to boolean values.
-    """
-    fluents_dict = {}
-    for i in range(len(fluents)):
-        if i % 2 == 0:
-            fluents_dict[fluents[i]] = True
-        else:
-            fluents_dict[fluents[i]] = False
-    return fluents_dict
-
-
-def generate_test_actions(num_actions: int, objects: List[PlanningObject]):
+def generate_test_actions(num_actions: int):
     """
     Generates basic actions to be used for testing.
 
@@ -83,22 +51,20 @@
     ---------
     num_actions : int
         The number of actions to generate.
-    objects: List of CustomObjects
-        The objects available to these actions.
 
     Returns
     -------
     actions : List of Actions
         The list of testing actions generated.
     """
+    objects = [PlanningObject("number", str(o)) for o in range(num_actions)]
     actions = []
     for i in range(num_actions):
-        action_name = "action" + " " + str(i + 1)
+        action_name = "action " + str(i + 1)
         # action 1 has a cost of 1, etc.
-        action = Action(action_name, objects, i + 1, None, None, None)
+        action = Action(action_name, objects, [], [], [], i + 1)
         actions.append(action)
     return actions
->>>>>>> f364034d
 
 
 def get_fluent_obj(fluents: List[Fluent]):
@@ -122,7 +88,115 @@
     return objects
 
 
-<<<<<<< HEAD
+def generate_test_states(num_states: int):
+    """
+    Generate states to be used for testing, using the given fluents (each state will add a fluent)
+
+    Arguments
+    ---------
+    num_states : int
+        The number of states to generate.
+
+    Returns
+    -------
+    states : List of States
+        The list of testing states generated.
+    """
+    states = []
+    next_fluents = []
+    fluents = generate_test_fluents(num_states)
+    for i in range(num_states):
+        state_name = "state " + str(i + 1)
+        next_fluents = fluents[: i + 1]
+        state = State(next_fluents)
+        states.append(state)
+    return states
+
+
+def generate_test_steps(num_steps: int):
+    """
+    Generate steps to be used for testing, given the number of steps and possible actions and states.
+
+    Arguments
+    ---------
+    num_steps : int
+        The number of steps to generate.
+
+    Returns
+    -------
+    steps : List of Steps
+        The list of testing steps generated.
+    """
+    steps = []
+    actions = generate_test_actions(num_steps)
+    states = generate_test_states(num_steps)
+    for i in range(num_steps):
+        step = Step(actions[i], states[i], i + 1)
+        steps.append(step)
+    return steps
+
+
+def generate_test_trace(complexity: int):
+    """
+    Generate a test trace with the given complexity (number of actions, fluents, states, and steps).
+
+    Arguments
+    ---------
+    complexity : int
+        The number of number of actions, fluents, states, and steps to use in this trace.
+
+    Returns
+    -------
+    trace : Trace
+        The testing trace generated.
+    """
+    trace = Trace(generate_test_steps(complexity))
+    return trace
+
+
+# TESTS FOR ACTION CLASS
+
+# ensure that invalid fluents can't be added to actions
+def test_action_errors():
+    objects = [PlanningObject("number", str(o)) for o in range(6)]
+    action = Action("put down", objects, [], [], [], 1)
+    other = PlanningObject("other", 10)
+    fluent_other = Fluent("put down other", [other], True)
+
+    with pytest.raises(InvalidFluent):
+        action.add_precond([fluent_other])
+        action.add_effect_add([fluent_other])
+        action.add_effect_delete([fluent_other])
+
+
+# ensure that valid fluents can be added as action preconditions
+def test_action_add_preconditions():
+    fluents = generate_test_fluents(3)
+    (fl1, fl2, fl3) = tuple(fluents)
+    action = Action("put down", get_fluent_obj(fluents), [], [], [], 1)
+
+    action.add_precond([fl1])
+    assert action.precond == [fl1]
+    action.add_precond([fl2, fl3])
+    assert action.precond == [fl1, fl2, fl3]
+
+
+# ensure that valid fluents can be added as action effects
+def test_action_add_effects():
+    fluents = generate_test_fluents(6)
+    (fl1, fl2, fl3, fl4, fl5, fl6) = tuple(fluents)
+    action = Action("put down", get_fluent_obj(fluents), [], [], [], 1)
+
+    action.add_effect_add([fl4])
+    assert action.add == [fl4]
+    action.add_effect_add([fl5, fl6])
+    assert action.add == [fl4, fl5, fl6]
+    action.add_effect_delete([fl1])
+    assert action.delete == [fl1]
+    action.add_effect_delete([fl2, fl3])
+    assert action.delete == [fl1, fl2, fl3]
+
+
 # ensure that valid object parameters can be added and subsequently referenced
 def test_action_add_params():
     objects = [PlanningObject("number", str(o)) for o in range(6)]
@@ -131,155 +205,12 @@
     fluent_other = Fluent("put down other", [other], True)
 
     action.add_parameter(other)
-=======
-def generate_test_states(num_states: int, fluents: Dict[Fluent, bool] = {}):
-    """
-    Generate states to be used for testing, using the given fluents (each state will add a fluent)
-
-    Arguments
-    ---------
-    num_states : int
-        The number of states to generate.
-    fluents : dict of Fluents
-        The fluents that will be used to make up the states.
-
-    Returns
-    -------
-    states : List of States
-        The list of testing states generated.
-    """
-    states = []
-    next_fluents = {}
-    for i in range(num_states):
-        state_name = "state" + " " + str(i + 1)
-        if i < len(list(fluents.keys())):
-            current_fluent = list(fluents.keys())[i]
-            next_fluents[current_fluent] = fluents[current_fluent]
-        state = State(next_fluents.copy())
-        states.append(state)
-    return states
-
-
-def generate_test_steps(num_steps: int, actions: List[Action], states: List[State]):
-    """
-    Generate steps to be used for testing, given the number of steps and possible actions and states.
-
-    Arguments
-    ---------
-    num_steps : int
-        The number of steps to generate.
-    actions : List of Actions
-        The list of possible actions to be used for the generated steps.
-    states : List of States
-        The list of possible states to be used for the generated steps.
-
-    Returns
-    -------
-    steps : List of Steps
-        The list of testing steps generated.
-    """
-    steps = []
-    # indices for actions and states respectively
-    a_index = 0
-    s_index = 0
-    for i in range(num_steps):
-        step = Step(states[a_index], actions[s_index], i)
-        # cycle through actions and states
-        if a_index < len(actions):
-            a_index += 1
-        else:
-            a_index = 0
-        if s_index < len(states):
-            s_index += 1
-        else:
-            s_index = 0
-        steps.append(step)
-    return steps
-
-
-def generate_test_trace(complexity: int):
-    """
-    Generate a test trace with the given complexity (number of actions, fluents, states, and steps).
-
-    Arguments
-    ---------
-    complexity : int
-        The number of number of actions, fluents, states, and steps to use in this trace.
-
-    Returns
-    -------
-    trace : Trace
-        The testing trace generated.
-    """
-    fluents = generate_test_fluents(complexity)
-    actions = generate_test_actions(complexity, get_fluent_obj(fluents))
-    fluents_dict = generate_fluent_dicts(fluents)
-    states = generate_test_states(complexity, fluents_dict)
-    steps = generate_test_steps(complexity, actions, states)
-    trace = Trace(steps)
-    return trace
-
-
-# TESTS FOR ACTION CLASS
-
-# ensure that invalid fluents can't be added to actions.
-# NOTE: DEBATING RAISING AN ERROR VS. JUST PRINTING A WARNING.
-"""
-def test_action_errors():
-    objects = [PlanningObject("number", str(o)) for o in range(6)]
-    action = Action("put down", objects, [], [], [], 1)
-    other = PlanningObject("other", "10")
-    fluent_other = Fluent("put down other", [other])
-
-    with pytest.raises(InvalidFluent):
-        action.update_precond([fluent_other])
-        action.update_add([fluent_other])
-        action.update_delete([fluent_other])
-"""
-
-# ensure that valid fluents can be added as action preconditions
-def test_action_update_preconditions():
-    fluents = generate_test_fluents(3)
-    (fl1, fl2, fl3) = tuple(fluents)
-    action = Action("put down", get_fluent_obj(fluents), 1, None, None, None)
-
-    action.update_precond({fl1})
-    assert action.precond == {fl1}
-    action.update_precond({fl2, fl3})
-    assert action.precond == {fl1, fl2, fl3}
-
-
-# ensure that valid fluents can be added as action effects
-def test_action_add_effects():
-    fluents = generate_test_fluents(6)
-    (fl1, fl2, fl3, fl4, fl5, fl6) = tuple(fluents)
-    action = Action("put down", get_fluent_obj(fluents), 1, None, None, None)
-
-    action.update_add({fl4})
-    assert action.add == {fl4}
-    action.update_add({fl5, fl6})
-    assert action.add == {fl4, fl5, fl6}
-    action.update_delete({fl1})
-    assert action.delete == {fl1}
-    action.update_delete({fl2, fl3})
-    assert action.delete == {fl1, fl2, fl3}
-
-
-# ensure that valid object parameters can be added and subsequently referenced
-def test_action_add_params():
-    objects = [PlanningObject("number", str(o)) for o in range(6)]
-    action = Action("put down", objects, 1, None, None, None)
-    other = PlanningObject("other", "other")
-    fluent_other = Fluent("put down other", [other])
-
-    action.add_parameter(other)
-    action.update_precond([fluent_other])
-    action.update_add([fluent_other])
-    action.update_delete([fluent_other])
-    assert action.precond == {fluent_other}
-    assert action.add == {fluent_other}
-    assert action.delete == {fluent_other}
->>>>>>> f364034d
+    action.add_precond([fluent_other])
+    action.add_effect_add([fluent_other])
+    action.add_effect_delete([fluent_other])
+    assert action.precond == [fluent_other]
+    assert action.add == [fluent_other]
+    assert action.delete == [fluent_other]
 
 
 # TESTS FOR TRACE CLASS
@@ -294,38 +225,39 @@
 
 
 # test that the previous states are being retrieved correctly
-def test_trace_pre_states():
+def test_trace_prev_states():
     trace = generate_test_trace(3)
     # get the first and last action
     (action1, action3) = (trace[0].action, trace[2].action)
     # get the first and last state
     (state1, state3) = (trace[0].state, trace[2].state)
 
-    assert trace.get_pre_states(action1) == [state1]
-    assert trace.get_pre_states(action3) == [state3]
+    assert trace.get_prev_states(action1) == [state1]
+    assert trace.get_prev_states(action3) == [state3]
 
 
 # test that the post states are being retrieved correctly
 def test_trace_post_states():
     trace = generate_test_trace(3)
-    # get the first and second action
-    (action1, action2) = (trace[0].action, trace.steps[1].action)
+    # get the first and last action
+    (action1, action3) = (trace[0].action, trace[2].action)
+    # get the second state
+    state2 = trace[1].state
+
+    assert trace.get_post_states(action1) == [state2]
+    assert trace.get_post_states(action3) == []
+
+
+# test trace SAS triples function
+def test_trace_get_sas_triples():
+    trace = generate_test_trace(3)
+    # get the second and last action
+    (action2, action3) = (trace[1].action, trace[2].action)
     # get the second and last state
     (state2, state3) = (trace[1].state, trace[2].state)
 
-    assert trace.get_post_states(action1) == [state2]
-    assert trace.get_post_states(action2) == [state3]
-
-
-# test trace SAS triples function
-def test_trace_get_sas_triples():
-    trace = generate_test_trace(3)
-    # get the second action
-    action2 = trace.steps[1].action
-    # get the second and last state
-    (state2, state3) = (trace.steps[1].state, trace.steps[2].state)
-
-    assert trace.get_sas_triples(action2) == [SAS(state2, action2, state3)]
+    assert trace.get_sas_triples(action2) == [(state2, action2, state3)]
+    assert trace.get_sas_triples(action3) == [(state3, action3)]
 
 
 # test that the total cost is working correctly
@@ -356,14 +288,14 @@
 def test_trace_usage():
     trace = generate_test_trace(3)
     # get the first action
-    action1 = trace.steps[0].action
+    action1 = trace[0].action
     assert trace.get_usage(action1) == 1 / 3
 
 
 # test trace tokenize function
 def test_trace_tokenize():
     trace = generate_test_trace(3)
-    (step1, step2, step3) = (trace.steps[0], trace.steps[1], trace.steps[2])
+    (step1, step2, step3) = (trace[0], trace[1], trace[2])
     trace.tokenize(IdentityObservation)
     print(trace.observations)
     print(
@@ -381,23 +313,21 @@
     # test equality dunder by attempting to compare an object of a different type
     assert trace.observations != step1
 
-<<<<<<< HEAD
-
-# generate testing trace lists
-=======
 
 # test the timer wrapper on vanilla trace generation
-def test_timer_vanilla_wrapper():
+
+
+def test_timer_wrapper_vanilla():
     # exit out to the base macq folder so we can get to /tests
     base = Path(__file__).parent.parent
     dom = (base / "tests/pddl_testing_files/playlist_domain.pddl").resolve()
     prob = (base / "tests/pddl_testing_files/playlist_problem.pddl").resolve()
 
     with pytest.raises(TraceSearchTimeOut):
-        vanilla = VanillaSampling(dom, prob, 10, 5)
-
-
->>>>>>> f364034d
+        vanilla = VanillaSampling(dom=dom, prob=prob, plan_len=10, num_traces=5)
+
+
+# generate testing trace lists
 def generate_test_trace_list(length: int):
     trace = generate_test_trace(3)
     traces = [trace] * length
@@ -425,7 +355,6 @@
         assert usages[i] == trace.get_usage(action)
 
 
-<<<<<<< HEAD
 # test trace append function
 def test_trace_append():
     trace = generate_test_trace(3)
@@ -488,7 +417,7 @@
     trace.pop()
     assert trace.fluents == ["fluent 1", "fluent 2"]
     assert trace.actions == ["action 1", "action 2"]
-    # assert trace.steps == steps[:-1]
+    # assert trace == steps[:-1]
 
 
 # test trace remove function
@@ -506,19 +435,7 @@
     base = Path(__file__).parent.parent
     dom = (base / "tests/pddl_testing_files/playlist_domain.pddl").resolve()
     prob = (base / "tests/pddl_testing_files/playlist_problem.pddl").resolve()
-    # vanilla = VanillaSampling(dom=dom, prob=prob, plan_len=2, num_traces=1)
+    vanilla = VanillaSampling(dom=dom, prob=prob, plan_len=3, num_traces=2)
     # print(vanilla.traces)
-    vanilla = VanillaSampling(problem_id=100, plan_len=3, num_traces=1)
-    print(vanilla.traces)
-=======
-if __name__ == "__main__":
-    test_action_update_preconditions()
-    # exit out to the base macq folder so we can get to /tests
-    base = Path(__file__).parent.parent
-    dom = (base / "tests/pddl_testing_files/blocks_domain.pddl").resolve()
-    prob = (base / "tests/pddl_testing_files/blocks_problem.pddl").resolve()
-    vanilla = VanillaSampling(dom, prob, 3, 1)
-    print(vanilla.traces)
-    # vanilla.traces[0].tokenize(IdentityObservation)
-    # print(vanilla.traces[0].observations)
->>>>>>> f364034d
+    # vanilla = VanillaSampling(problem_id=123, plan_len=3, num_traces=1)
+    print(vanilla.traces)