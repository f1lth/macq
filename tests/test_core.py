--- conflicted
+++ resolved
@@ -1,9 +1,5 @@
 import pytest
-<<<<<<< HEAD
 from typing import List
-=======
-from typing import List, Dict
->>>>>>> 35eac4db
 from macq.trace import (
     PlanningObject,
     Fluent,
@@ -14,11 +10,7 @@
     SAS,
     TraceList,
 )
-<<<<<<< HEAD
 from macq.observation import IdentityObservation, PartialObservabilityToken
-=======
-from macq.observation import IdentityObservation
->>>>>>> 35eac4db
 from pathlib import Path
 from macq.utils.timer import TraceSearchTimeOut
 from macq.generate.pddl import VanillaSampling
@@ -50,7 +42,6 @@
 
 
 def generate_fluent_dicts(fluents: List[Fluent]):
-<<<<<<< HEAD
     """Generates fluent dictionaries to be used for testing.
 
     Args:
@@ -59,15 +50,6 @@
 
     Returns:
         The dictionary of fluent names mapped to boolean values.
-=======
-    """
-    Generates fluent dictionaries to be used for testing.
-
-    Args:
-        fluents (List[Fluent]): The list of fluents to create dictionaries from.
-
-    Returns:
-        fluents_dict (dict): The dictionary of fluent names mapped to boolean values.
     """
     fluents_dict = {}
     for i in range(len(fluents)):
@@ -78,34 +60,17 @@
     return fluents_dict
 
 
-def generate_test_actions(num_actions: int, objects: List[PlanningObject]):
->>>>>>> 35eac4db
-    """
-    fluents_dict = {}
-    for i in range(len(fluents)):
-        if i % 2 == 0:
-            fluents_dict[fluents[i]] = True
-        else:
-            fluents_dict[fluents[i]] = False
-    return fluents_dict
-
-
 def generate_test_actions(num_actions: int):
     """Generates basic actions to be used for testing.
 
     Args:
     num_actions (int):
         The number of actions to generate.
-    objects: List of CustomObjects
-        The objects available to these actions.
 
     Returns:
         The list of testing actions generated.
     """
-<<<<<<< HEAD
     objects = [PlanningObject("number", str(o)) for o in range(num_actions)]
-=======
->>>>>>> 35eac4db
     actions = []
     for i in range(num_actions):
         action_name = "action" + " " + str(i + 1)
@@ -115,106 +80,42 @@
     return actions
 
 
-<<<<<<< HEAD
 def generate_test_states(num_states: int):
     """Generate states to be used for testing, using the given fluents (each state will add a fluent)
-=======
-def get_fluent_obj(fluents: List[Fluent]):
-    """
-    Extracts the objects used by the given fluents.
-
-    Arguments
-    ---------
-    fluents : List of Fluents
-        The fluents to extract the objects from.
-
-    Returns
-    -------
-    objects : List of CustomObjects
-        The list of objects used by the given fluents.
-    """
-    objects = []
-    for fluent in fluents:
-        for obj in fluent.objects:
-            objects.append(obj)
-    return objects
-
-
-def generate_test_states(num_states: int, fluents: Dict[Fluent, bool] = {}):
-    """
-    Generate states to be used for testing, using the given fluents (each state will add a fluent)
->>>>>>> 35eac4db
 
     Args:
     num_states : (int)
         The number of states to generate.
-    fluents : dict of Fluents
-        The fluents that will be used to make up the states.
 
     Returns:
         The list of testing states generated.
     """
     states = []
-    next_fluents = {}
+    next_fluents = []
+    fluents = generate_test_fluents(num_states)
     for i in range(num_states):
-<<<<<<< HEAD
         state_name = "state " + str(i + 1)
         next_fluents = fluents[: i + 1]
         state = State(generate_fluent_dicts(next_fluents))
-=======
-        if i < len(list(fluents.keys())):
-            current_fluent = list(fluents.keys())[i]
-            next_fluents[current_fluent] = fluents[current_fluent]
-        state = State(next_fluents.copy())
->>>>>>> 35eac4db
         states.append(state)
     return states
 
 
-<<<<<<< HEAD
 def generate_test_steps(num_steps: int):
     """Generate steps to be used for testing, given the number of steps and possible actions and states.
 
     Args:
         num_steps (int):
             The number of steps to generate.
-=======
-def generate_test_steps(num_steps: int, actions: List[Action], states: List[State]):
-    """
-    Generate steps to be used for testing, given the number of steps and possible actions and states.
-
-    Arguments
-    ---------
-    num_steps : int
-        The number of steps to generate.
-    actions : List of Actions
-        The list of possible actions to be used for the generated steps.
-    states : List of States
-        The list of possible states to be used for the generated steps.
->>>>>>> 35eac4db
 
     Returns:
         The list of testing steps generated.
     """
     steps = []
-    # indices for actions and states respectively
-    a_index = 0
-    s_index = 0
+    actions = generate_test_actions(num_steps)
+    states = generate_test_states(num_steps)
     for i in range(num_steps):
-<<<<<<< HEAD
         step = Step(states[i], actions[i], i + 1)
-=======
-        step = Step(states[a_index], actions[s_index], i)
-        # cycle through actions and states
-        if a_index < len(actions):
-            a_index += 1
-        else:
-            a_index = 0
-        if s_index < len(states):
-            s_index += 1
-        else:
-            s_index = 0
->>>>>>> 35eac4db
         steps.append(step)
     return steps
 
@@ -229,16 +130,10 @@
     Returns:
         The testing trace generated.
     """
-    fluents = generate_test_fluents(complexity)
-    actions = generate_test_actions(complexity, get_fluent_obj(fluents))
-    fluents_dict = generate_fluent_dicts(fluents)
-    states = generate_test_states(complexity, fluents_dict)
-    steps = generate_test_steps(complexity, actions, states)
-    trace = Trace(steps)
+    trace = Trace(generate_test_steps(complexity))
     return trace
 
 
-<<<<<<< HEAD
 def get_trace_fluent_action_names(trace: Trace):
     """Retrieves the names of fluents and actions in a trace.
 
@@ -271,23 +166,6 @@
         action.update_add([fluent_other])
         action.update_delete([fluent_other])
 """
-=======
-# TESTS FOR ACTION CLASS
-
-# ensure that invalid fluents can't be added to actions.
-# NOTE: DEBATING RAISING AN ERROR VS. JUST PRINTING A WARNING.
-"""
-def test_action_errors():
-    objects = [PlanningObject("number", str(o)) for o in range(6)]
-    action = Action("put down", objects, [], [], [], 1)
-    other = PlanningObject("other", "10")
-    fluent_other = Fluent("put down other", [other])
-
-    with pytest.raises(InvalidFluent):
-        action.update_precond([fluent_other])
-        action.update_add([fluent_other])
-        action.update_delete([fluent_other])
-"""
 
 
 # ensure that valid object parameters can be added and subsequently referenced
@@ -305,41 +183,7 @@
 # assert action.add == {fluent_other}
 # assert action.delete == {fluent_other}
 
->>>>>>> 35eac4db
-
-# TESTS FOR TRACE CLASS
-
-<<<<<<< HEAD
-# ensure that valid object parameters can be added and subsequently referenced
-# def test_action_add_params():
-#     objects = [PlanningObject("number", str(o)) for o in range(6)]
-#     action = Action("put down", objects, 1)
-#     other = PlanningObject("other", "other")
-#     fluent_other = Fluent("put down other", [other])
-
-#     action.add_parameter(other)
-# action.update_precond([fluent_other])
-# action.update_add([fluent_other])
-# action.update_delete([fluent_other])
-# assert action.precond == {fluent_other}
-# assert action.add == {fluent_other}
-# assert action.delete == {fluent_other}
-=======
-# test the functionality to add steps to a trace (NOT YET WORKING -- need equality dunders). pass for now
-def test_trace_add_steps():
-    """
-    objects = [CustomObject("number", str(o)) for o in range(6)]
-    action = Action("put down", objects, [], [], [], 1)
-    fluent = Fluent("on table", [objects[0]], True)
-    state = State([fluent])
-    trace = generate_test_trace(3)
-    step4 = generate_test_steps(1, [action], [state])
->>>>>>> 35eac4db
-
-    result = copy.deepcopy(trace.steps)
-    result.append(step4)
-
-<<<<<<< HEAD
+
 # TESTS FOR TRACE CLASS
 
 # ensure that the Trace base_fluents() and base_actions() functions work correctly
@@ -348,12 +192,6 @@
     (fluent_names, action_names) = get_trace_fluent_action_names(trace)
     assert fluent_names == {"fluent 1", "fluent 2", "fluent 3"}
     assert action_names == {"action 1", "action 2", "action 3"}
-=======
-    trace.add_steps([step4])
-    assert trace.steps == result
-    """
-    pass
->>>>>>> 35eac4db
 
 
 # test that the previous states are being retrieved correctly
@@ -373,15 +211,9 @@
 # test that the post states are being retrieved correctly
 def test_trace_post_states():
     trace = generate_test_trace(3)
-<<<<<<< HEAD
     # get the first and last action
     (action1, action2) = (trace[0].action, trace[1].action)
     # get the second state
-=======
-    # get the first and second action
-    (action1, action2) = (trace[0].action, trace.steps[1].action)
-    # get the second and last state
->>>>>>> 35eac4db
     (state2, state3) = (trace[1].state, trace[2].state)
 
     assert isinstance(action1, Action)
@@ -394,13 +226,9 @@
 def test_trace_get_sas_triples():
     trace = generate_test_trace(3)
     # get the second action
-<<<<<<< HEAD
     action2 = trace[1].action
-=======
-    action2 = trace.steps[1].action
->>>>>>> 35eac4db
     # get the second and last state
-    (state2, state3) = (trace.steps[1].state, trace.steps[2].state)
+    (state2, state3) = (trace[1].state, trace[2].state)
 
     assert isinstance(action2, Action)
     assert trace.get_sas_triples(action2) == {SAS(state2, action2, state3)}
@@ -434,11 +262,7 @@
 def test_trace_usage():
     trace = generate_test_trace(3)
     # get the first action
-<<<<<<< HEAD
     action1 = trace[0].action
-=======
-    action1 = trace.steps[0].action
->>>>>>> 35eac4db
     assert isinstance(action1, Action)
     assert trace.get_usage(action1) == 1 / 3
 
@@ -446,16 +270,11 @@
 # test trace tokenize function
 def test_trace_tokenize():
     trace = generate_test_trace(3)
-<<<<<<< HEAD
-    (step1, step2, step3) = (trace[0], trace[1], trace[2])
     observations = trace.tokenize(IdentityObservation)
-    assert observations == [
-        IdentityObservation(step1),
-        IdentityObservation(step2),
-        IdentityObservation(step3),
-    ]
+    for i, obs in enumerate(observations):
+        assert obs == IdentityObservation(step=trace[i])
     # test equality dunder by attempting to compare an object of a different type
-    assert observations != step1
+    assert observations != trace[0]
 
 
 # test the timer wrapper on vanilla trace generation
@@ -469,26 +288,6 @@
 
 
 # generate testing trace lists
-=======
-    observations = trace.tokenize(IdentityObservation)
-    for i, obs in enumerate(observations):
-        assert obs == IdentityObservation(step=trace[i])
-    # test equality dunder by attempting to compare an object of a different type
-    assert observations != trace[0]
-
-
-# test the timer wrapper on vanilla trace generation
-# def test_timer_vanilla_wrapper():
-#     # exit out to the base macq folder so we can get to /tests
-#     base = Path(__file__).parent.parent
-#     dom = (base / "tests/pddl_testing_files/playlist_domain.pddl").resolve()
-#     prob = (base / "tests/pddl_testing_files/playlist_problem.pddl").resolve()
-
-#     with pytest.raises(TraceSearchTimeOut):
-#         VanillaSampling(dom, prob, 10, 5)
-
-
->>>>>>> 35eac4db
 def generate_test_trace_list(length: int):
     from random import randint
 
@@ -517,7 +316,6 @@
     action = trace_list[0].steps[0].action
     usages = trace_list.get_usage(action)
     for i, trace in enumerate(trace_list):
-<<<<<<< HEAD
         assert usages[i] == trace.get_usage(action)
 
 
@@ -630,7 +428,4 @@
     # for token in random_tokens:
     #     print(token.index)
     #     print(token.step)
-    #     print()
-=======
-        assert usages[i] == trace.get_usage(action)
->>>>>>> 35eac4db
+    #     print()