--- conflicted
+++ resolved
@@ -6,11 +6,7 @@
 from macq.generate.pddl import VanillaSampling
 InvalidCostRange = Trace.InvalidCostRange
 InvalidFluent = Action.InvalidFluent
-<<<<<<< HEAD
-=======
 MissingGenerator = TraceList.MissingGenerator
-
->>>>>>> 04eab2f1
 from typing import List
 import pytest
 
@@ -352,9 +348,8 @@
     # test equality dunder by attempting to compare an object of a different type
     assert trace.observations != step1
 
-<<<<<<< HEAD
 # test the timer wrapper on vanilla trace generation
-def test_timer_wrapper_wrapper():
+def test_timer_wrapper_vanilla():
     # exit out to the base macq folder so we can get to /tests 
     base = Path(__file__).parent.parent
     dom = (base / 'tests/pddl_testing_files/playlist_domain.pddl').resolve()
@@ -363,43 +358,36 @@
     with pytest.raises(TraceSearchTimeOut):
         vanilla = VanillaSampling(dom, prob, 10, 5)
 
+def generate_test_trace_list(length: int):
+    trace = generate_test_trace(3)
+    traces = [trace] * length
+    return TraceList(traces)
+
+def test_trace_list():
+    trace_list = generate_test_trace_list(5)
+
+    assert len(trace_list) == 5
+
+    with pytest.raises(MissingGenerator):
+        trace_list.generate_more(5)
+
+    first = trace_list[0]
+    trace_list.generator = generate_test_trace_list
+    trace_list.generate_more(5)
+    assert len(trace_list) == 10
+    assert trace_list[0] is first
+
+    action = trace_list[0].steps[0].action
+    usages = trace_list.get_usage(action)
+    for i, trace in enumerate(trace_list):
+        assert usages[i] == trace.get_usage(action)
+
+    print(trace_list)
+
 if __name__ == "__main__":
     # exit out to the base macq folder so we can get to /tests 
     base = Path(__file__).parent.parent
     dom = (base / 'tests/pddl_testing_files/playlist_domain.pddl').resolve()
     prob = (base / 'tests/pddl_testing_files/playlist_problem.pddl').resolve()
     vanilla = VanillaSampling(dom, prob, 5, 5)
-    print(vanilla.traces)
-=======
-
-def generate_test_trace_list(length: int):
-    trace = generate_test_trace(3)
-    traces = [trace] * length
-    return TraceList(traces)
-
-
-def test_trace_list():
-    trace_list = generate_test_trace_list(5)
-
-    assert len(trace_list) == 5
-
-    with pytest.raises(MissingGenerator):
-        trace_list.generate_more(5)
-
-    first = trace_list[0]
-    trace_list.generator = generate_test_trace_list
-    trace_list.generate_more(5)
-    assert len(trace_list) == 10
-    assert trace_list[0] is first
-
-    action = trace_list[0].steps[0].action
-    usages = trace_list.get_usage(action)
-    for i, trace in enumerate(trace_list):
-        assert usages[i] == trace.get_usage(action)
-
-    print(trace_list)
-
-
-if __name__ == "__main__":
-    test_trace_list()
->>>>>>> 04eab2f1
+    print(vanilla.traces)