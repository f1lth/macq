--- conflicted
+++ resolved
@@ -23,15 +23,9 @@
 
     # TODO: replace with a domain-specific random trace generator
     traces = RandomGoalSampling(
-<<<<<<< HEAD
-        # problem_id=2337,
-        dom=dom,
-        prob=prob,
-=======
         prob=prob,
         dom=dom,
         #problem_id=2337,
->>>>>>> b19ee987
         observe_pres_effs=True,
         num_traces=3,
         steps_deep=30,
@@ -39,12 +33,8 @@
         enforced_hill_climbing_sampling=True
     ).traces
 
-<<<<<<< HEAD
-
-=======
     features = [objects_shared_feature, num_parameters_feature]
     learned_theta = default_theta_vec(2)
->>>>>>> b19ee987
     observations = traces.tokenize(
         Token=NoisyPartialDisorderedParallelObservation,
         ObsLists=DisorderedParallelActionsObservationLists,
@@ -52,11 +42,4 @@
         learned_theta=learned_theta,
         percent_missing=0.10,
         percent_noisy=0.05,
-<<<<<<< HEAD
-    )
-    print()
-    model = Extract(observations, modes.AMDN, occ_threshold=3)
-    print(model.details())
-=======
-    )
->>>>>>> b19ee987
+    )